--- conflicted
+++ resolved
@@ -107,19 +107,18 @@
 			<artifactId>flink-scala-shell_2.10</artifactId>
 			<version>${project.version}</version>
 		</dependency>
-
-		<dependency>
-			<groupId>org.apache.flink</groupId>
-<<<<<<< HEAD
+    
+		<dependency>
+			<groupId>org.apache.flink</groupId>
+			<artifactId>flink-metrics-jmx</artifactId>
+			<version>${project.version}</version>
+		</dependency>
+
+ 		<dependency>
+			<groupId>org.apache.flink</groupId>
 			<artifactId>flink-mesos_2.10</artifactId>
 			<version>${project.version}</version>
 		</dependency>
-=======
-			<artifactId>flink-metrics-jmx</artifactId>
-			<version>${project.version}</version>
-		</dependency>
-		
->>>>>>> 5eb0e38f
 
 	</dependencies>
 
