--- conflicted
+++ resolved
@@ -1193,14 +1193,12 @@
 
 	public static final String DEFAULT_MESOS_RESOURCEMANAGER_FRAMEWORK_ROLE = "*";
 
-<<<<<<< HEAD
 	public static final String DEFAULT_MESOS_RESOURCEMANAGER_FRAMEWORK_USER = "";
-=======
+
 	/** Default value to override SSL support for the Artifact Server */
 	public static final boolean DEFAULT_MESOS_ARTIFACT_SERVER_SSL_ENABLED = true;
 
 	public static final String DEFAULT_MESOS_RESOURCEMANAGER_TASKS_CONTAINER_IMAGE_TYPE = "mesos";
->>>>>>> fe602eab
 
 	// ------------------------ File System Behavior ------------------------
 
