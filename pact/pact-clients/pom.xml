--- conflicted
+++ resolved
@@ -81,7 +81,6 @@
 	
 	
 	
-<<<<<<< HEAD
 	<dependency>
 		<groupId>org.hamcrest</groupId>
 		<artifactId>hamcrest-all</artifactId>
@@ -94,9 +93,6 @@
 		<artifactId>fastutil</artifactId>
 		<version>6.4.4</version>
 	</dependency>
-=======
-	
->>>>>>> 6126c9b0
   </dependencies>
 
   <reporting>
