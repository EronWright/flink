--- conflicted
+++ resolved
@@ -3,51 +3,25 @@
 import java.util.Arrays;
 
 import junit.framework.Assert;
-<<<<<<< HEAD
-
-import org.codehaus.jackson.JsonNode;
-import org.codehaus.jackson.node.BooleanNode;
-import org.codehaus.jackson.node.IntNode;
-import org.junit.Test;
-=======
 
 import org.junit.Test;
 
 import eu.stratosphere.sopremo.jsondatamodel.BooleanNode;
 import eu.stratosphere.sopremo.jsondatamodel.IntNode;
 import eu.stratosphere.sopremo.jsondatamodel.JsonNode;
->>>>>>> 082f89a3
 
 public class AndExpressionTest extends BooleanExpressionTest<AndExpression> {
 
 	@Override
-<<<<<<< HEAD
 	protected AndExpression createDefaultInstance(int index) {
 		EvaluationExpression[] params = new EvaluationExpression[index + 1];
 		Arrays.fill(params, TRUE);
 		return new AndExpression(params);
-=======
-	protected AndExpression createDefaultInstance(final int index) {
-
-		switch (index) {
-		case 0: {
-			return new AndExpression(this.TRUE);
-		}
-		case 1: {
-			return new AndExpression(this.TRUE, this.TRUE);
-		}
-		case 2: {
-			return new AndExpression(this.TRUE, this.TRUE, this.TRUE);
-		}
-		}
-
-		return super.createDefaultInstance(index);
->>>>>>> 082f89a3
 	}
 
 	@Test
 	public void shouldBeTrueIfAllExprAreTrue() {
-		final JsonNode result = new AndExpression(this.TRUE, this.TRUE, this.TRUE).evaluate(IntNode.valueOf(42),
+		final JsonNode result = new AndExpression(BooleanExpressionTest.TRUE, BooleanExpressionTest.TRUE, BooleanExpressionTest.TRUE).evaluate(IntNode.valueOf(42),
 			this.context);
 
 		Assert.assertEquals(BooleanNode.TRUE, result);
@@ -55,7 +29,7 @@
 
 	@Test
 	public void shouldBeFalseIfOneExprIsFalse() {
-		final JsonNode result = new AndExpression(this.TRUE, this.FALSE, this.TRUE).evaluate(IntNode.valueOf(42),
+		final JsonNode result = new AndExpression(BooleanExpressionTest.TRUE, BooleanExpressionTest.FALSE, BooleanExpressionTest.TRUE).evaluate(IntNode.valueOf(42),
 			this.context);
 
 		Assert.assertEquals(BooleanNode.FALSE, result);
