/*
 * Licensed to the Apache Software Foundation (ASF) under one
 * or more contributor license agreements.  See the NOTICE file
 * distributed with this work for additional information
 * regarding copyright ownership.  The ASF licenses this file
 * to you under the Apache License, Version 2.0 (the
 * "License"); you may not use this file except in compliance
 * with the License.  You may obtain a copy of the License at
 *
 *     http://www.apache.org/licenses/LICENSE-2.0
 *
 * Unless required by applicable law or agreed to in writing, software
 * distributed under the License is distributed on an "AS IS" BASIS,
 * WITHOUT WARRANTIES OR CONDITIONS OF ANY KIND, either express or implied.
 * See the License for the specific language governing permissions and
 * limitations under the License.
 */

package org.apache.flink.yarn;

import akka.actor.ActorRef;
import akka.actor.ActorSystem;
import akka.actor.Props;

import org.apache.flink.configuration.ConfigConstants;
import org.apache.flink.configuration.Configuration;
import org.apache.flink.configuration.GlobalConfiguration;
import org.apache.flink.runtime.akka.AkkaUtils;
import org.apache.flink.runtime.clusterframework.BootstrapTools;
import org.apache.flink.runtime.clusterframework.ContaineredTaskManagerParameters;
import org.apache.flink.runtime.jobmanager.JobManager;
import org.apache.flink.runtime.jobmanager.MemoryArchivist;
import org.apache.flink.runtime.leaderretrieval.LeaderRetrievalService;
import org.apache.flink.runtime.process.ProcessReaper;
import org.apache.flink.runtime.security.SecurityContext;
import org.apache.flink.runtime.taskmanager.TaskManager;
import org.apache.flink.runtime.util.EnvironmentInformation;
import org.apache.flink.runtime.util.LeaderRetrievalUtils;
import org.apache.flink.runtime.util.SignalHandler;
import org.apache.flink.runtime.webmonitor.WebMonitor;

import org.apache.flink.yarn.cli.FlinkYarnSessionCli;
import org.apache.hadoop.fs.CommonConfigurationKeysPublic;
import org.apache.hadoop.fs.Path;
import org.apache.hadoop.io.DataOutputBuffer;
import org.apache.hadoop.security.Credentials;
import org.apache.hadoop.security.UserGroupInformation;
import org.apache.hadoop.yarn.api.ApplicationConstants;
import org.apache.hadoop.yarn.api.ApplicationConstants.Environment;
import org.apache.hadoop.yarn.api.records.ContainerLaunchContext;
import org.apache.hadoop.yarn.api.records.LocalResource;
import org.apache.hadoop.yarn.conf.YarnConfiguration;
import org.apache.hadoop.yarn.util.Records;

import org.slf4j.Logger;
import org.slf4j.LoggerFactory;

import scala.concurrent.duration.FiniteDuration;

import java.io.File;
import java.io.IOException;
import java.nio.ByteBuffer;
import java.util.Map;
import java.util.HashMap;
import java.util.UUID;
import java.util.Collections;
import java.util.concurrent.TimeUnit;

import static org.apache.flink.yarn.YarnConfigKeys.ENV_FLINK_CLASSPATH;

/**
 * This class is the executable entry point for the YARN application master.
 * It starts actor system and the actors for {@link org.apache.flink.runtime.jobmanager.JobManager}
 * and {@link YarnFlinkResourceManager}.
 * 
 * The JobManager handles Flink job execution, while the YarnFlinkResourceManager handles container
 * allocation and failure detection.
 */
public class YarnApplicationMasterRunner {

	/** Logger */
	protected static final Logger LOG = LoggerFactory.getLogger(YarnApplicationMasterRunner.class);

	/** The maximum time that TaskManagers may be waiting to register at the JobManager,
	 * before they quit */
	private static final FiniteDuration TASKMANAGER_REGISTRATION_TIMEOUT = new FiniteDuration(5, TimeUnit.MINUTES);

	/** The process environment variables */
	private static final Map<String, String> ENV = System.getenv();

	/** The exit code returned if the initialization of the application master failed */
	private static final int INIT_ERROR_EXIT_CODE = 31;

	/** The exit code returned if the process exits because a critical actor died */
	private static final int ACTOR_DIED_EXIT_CODE = 32;


	// ------------------------------------------------------------------------
	//  Program entry point
	// ------------------------------------------------------------------------

	/**
	 * The entry point for the YARN application master. 
	 *
	 * @param args The command line arguments.
	 */
	public static void main(String[] args) {
		EnvironmentInformation.logEnvironmentInfo(LOG, "YARN ApplicationMaster / JobManager", args);
		SignalHandler.register(LOG);

		// run and exit with the proper return code
		int returnCode = new YarnApplicationMasterRunner().run(args);
		System.exit(returnCode);
	}

	/**
	 * The instance entry point for the YARN application master. Obtains user group
	 * information and calls the main work method {@link #runApplicationMaster()} as a
	 * privileged action.
	 *
	 * @param args The command line arguments.
	 * @return The process exit code.
	 */
	protected int run(String[] args) {
		try {
			LOG.debug("All environment variables: {}", ENV);

			final String yarnClientUsername = ENV.get(YarnConfigKeys.ENV_HADOOP_USER_NAME);
			require(yarnClientUsername != null, "YARN client user name environment variable {} not set",
				YarnConfigKeys.ENV_HADOOP_USER_NAME);

			final String currDir = ENV.get(Environment.PWD.key());
			require(currDir != null, "Current working directory variable (%s) not set", Environment.PWD.key());
			LOG.debug("Current working Directory: {}", currDir);

			final String remoteKeytabPath = ENV.get(YarnConfigKeys.KEYTAB_PATH);
			LOG.debug("remoteKeytabPath obtained {}", remoteKeytabPath);

			final String remoteKeytabPrincipal = ENV.get(YarnConfigKeys.KEYTAB_PRINCIPAL);
			LOG.info("remoteKeytabPrincipal obtained {}", remoteKeytabPrincipal);

			String keytabPath = null;
			if(remoteKeytabPath != null) {
				File f = new File(currDir, Utils.KEYTAB_FILE_NAME);
				keytabPath = f.getAbsolutePath();
				LOG.debug("keytabPath: {}", keytabPath);
			}

			UserGroupInformation currentUser = UserGroupInformation.getCurrentUser();

			LOG.info("YARN daemon is running as: {} Yarn client user obtainer: {}",
					currentUser.getShortUserName(), yarnClientUsername );

			SecurityContext.SecurityConfiguration sc = new SecurityContext.SecurityConfiguration();

			//To support Yarn Secure Integration Test Scenario
			File krb5Conf = new File(currDir, Utils.KRB5_FILE_NAME);
			if(krb5Conf.exists() && krb5Conf.canRead()) {
				String krb5Path = krb5Conf.getAbsolutePath();
				LOG.info("KRB5 Conf: {}", krb5Path);
				org.apache.hadoop.conf.Configuration conf = new org.apache.hadoop.conf.Configuration();
				conf.set(CommonConfigurationKeysPublic.HADOOP_SECURITY_AUTHENTICATION, "kerberos");
				conf.set(CommonConfigurationKeysPublic.HADOOP_SECURITY_AUTHORIZATION, "true");
				sc.setHadoopConfiguration(conf);
			}

			SecurityContext.install(sc.setCredentials(keytabPath, remoteKeytabPrincipal));

			return SecurityContext.getInstalled().runSecured(new SecurityContext.FlinkSecuredRunner<Integer>() {
				@Override
				public Integer run() {
					return runApplicationMaster();
				}
			});

		}
		catch (Throwable t) {
			// make sure that everything whatever ends up in the log
			LOG.error("YARN Application Master initialization failed", t);
			return INIT_ERROR_EXIT_CODE;
		}
	}

	// ------------------------------------------------------------------------
	//  Core work method
	// ------------------------------------------------------------------------

	/**
	 * The main work method, must run as a privileged action.
	 *
	 * @return The return code for the Java process.
	 */
	protected int runApplicationMaster() {
		ActorSystem actorSystem = null;
		WebMonitor webMonitor = null;

		try {
			// ------- (1) load and parse / validate all configurations -------

			// loading all config values here has the advantage that the program fails fast, if any
			// configuration problem occurs

			final String currDir = ENV.get(Environment.PWD.key());
			require(currDir != null, "Current working directory variable (%s) not set", Environment.PWD.key());

			// Note that we use the "appMasterHostname" given by YARN here, to make sure
			// we use the hostnames given by YARN consistently throughout akka.
			// for akka "localhost" and "localhost.localdomain" are different actors.
			final String appMasterHostname = ENV.get(Environment.NM_HOST.key());
			require(appMasterHostname != null,
				"ApplicationMaster hostname variable %s not set", Environment.NM_HOST.key());

			LOG.info("YARN assigned hostname for application master: {}", appMasterHostname);

			// Flink configuration
			final Map<String, String> dynamicProperties =
				FlinkYarnSessionCli.getDynamicProperties(ENV.get(YarnConfigKeys.ENV_DYNAMIC_PROPERTIES));
			LOG.debug("YARN dynamic properties: {}", dynamicProperties);

			final Configuration config = createConfiguration(currDir, dynamicProperties);

<<<<<<< HEAD
			//Update keytab and principal path to reflect YARN container path location
			final String remoteKeytabPath = ENV.get(YarnConfigKeys.KEYTAB_PATH);

			final String remoteKeytabPrincipal = ENV.get(YarnConfigKeys.KEYTAB_PRINCIPAL);

			String keytabPath = null;
			if(remoteKeytabPath != null) {
				File f = new File(currDir, Utils.KEYTAB_FILE_NAME);
				keytabPath = f.getAbsolutePath();
				LOG.info("keytabPath: {}", keytabPath);
			}
			if(keytabPath != null && remoteKeytabPrincipal != null) {
				config.setString(ConfigConstants.SECURITY_KEYTAB_KEY, keytabPath);
				config.setString(ConfigConstants.SECURITY_PRINCIPAL_KEY, remoteKeytabPrincipal);
=======
			final String secureCookie = ENV.get(YarnConfigKeys.ENV_SECURE_AUTH_COOKIE);
			if(secureCookie != null) {
				LOG.info("Found secure Cookie from the environment Map");
				config.setBoolean(ConfigConstants.SECURITY_ENABLED, true);
				config.setString(ConfigConstants.SECURITY_COOKIE, secureCookie);
>>>>>>> cd9f6b93
			}

			// Hadoop/Yarn configuration (loads config data automatically from classpath files)
			final YarnConfiguration yarnConfig = new YarnConfiguration();

			final int taskManagerContainerMemory;
			final int numInitialTaskManagers;
			final int slotsPerTaskManager;

			try {
				taskManagerContainerMemory = Integer.parseInt(ENV.get(YarnConfigKeys.ENV_TM_MEMORY));
			} catch (NumberFormatException e) {
				throw new RuntimeException("Invalid value for " + YarnConfigKeys.ENV_TM_MEMORY + " : "
					+ e.getMessage());
			}
			try {
				numInitialTaskManagers = Integer.parseInt(ENV.get(YarnConfigKeys.ENV_TM_COUNT));
			} catch (NumberFormatException e) {
				throw new RuntimeException("Invalid value for " + YarnConfigKeys.ENV_TM_COUNT + " : "
					+ e.getMessage());
			}
			try {
				slotsPerTaskManager = Integer.parseInt(ENV.get(YarnConfigKeys.ENV_SLOTS));
			} catch (NumberFormatException e) {
				throw new RuntimeException("Invalid value for " + YarnConfigKeys.ENV_SLOTS + " : "
					+ e.getMessage());
			}

			final ContaineredTaskManagerParameters taskManagerParameters =
				ContaineredTaskManagerParameters.create(config, taskManagerContainerMemory, slotsPerTaskManager);

			LOG.info("TaskManagers will be created with {} task slots", taskManagerParameters.numSlots());
			LOG.info("TaskManagers will be started with container size {} MB, JVM heap size {} MB, " +
				"JVM direct memory limit {} MB",
				taskManagerParameters.taskManagerTotalMemoryMB(),
				taskManagerParameters.taskManagerHeapSizeMB(),
				taskManagerParameters.taskManagerDirectMemoryLimitMB());


			// ----------------- (2) start the actor system -------------------

			// try to start the actor system, JobManager and JobManager actor system
			// using the port range definition from the config.
			final String amPortRange = config.getString(
					ConfigConstants.YARN_APPLICATION_MASTER_PORT,
					ConfigConstants.DEFAULT_YARN_JOB_MANAGER_PORT);

			actorSystem = BootstrapTools.startActorSystem(config, appMasterHostname, amPortRange, LOG);

			final String akkaHostname = AkkaUtils.getAddress(actorSystem).host().get();
			final int akkaPort = (Integer) AkkaUtils.getAddress(actorSystem).port().get();

			LOG.info("Actor system bound to hostname {}.", akkaHostname);


			// ---- (3) Generate the configuration for the TaskManagers

			Configuration flinkConfigClone = config.clone();
			//reset cookie since we don't want to store it in the container path, it will stay only in-memory
			if(flinkConfigClone.getBoolean(ConfigConstants.SECURITY_ENABLED, false) == true) {
				flinkConfigClone.setString(ConfigConstants.SECURITY_COOKIE, "");
			}

			final Configuration taskManagerConfig = BootstrapTools.generateTaskManagerConfiguration(
					flinkConfigClone, akkaHostname, akkaPort, slotsPerTaskManager, TASKMANAGER_REGISTRATION_TIMEOUT);
			LOG.debug("TaskManager configuration: {}", taskManagerConfig);

			final ContainerLaunchContext taskManagerContext = createTaskManagerContext(
				flinkConfigClone, yarnConfig, ENV,
				taskManagerParameters, taskManagerConfig,
				currDir, getTaskManagerClass(), LOG);


			// ---- (4) start the actors and components in this order:

			// 1) JobManager & Archive (in non-HA case, the leader service takes this)
			// 2) Web Monitor (we need its port to register)
			// 3) Resource Master for YARN
			// 4) Process reapers for the JobManager and Resource Master


			// 1: the JobManager
			LOG.debug("Starting JobManager actor");

			// we start the JobManager with its standard name
			ActorRef jobManager = JobManager.startJobManagerActors(
				config, actorSystem,
				new scala.Some<>(JobManager.JOB_MANAGER_NAME()),
				scala.Option.<String>empty(),
				getJobManagerClass(),
				getArchivistClass())._1();


			// 2: the web monitor
			LOG.debug("Starting Web Frontend");

			webMonitor = BootstrapTools.startWebMonitorIfConfigured(config, actorSystem, jobManager, LOG);
			final String webMonitorURL = webMonitor == null ? null :
				"http://" + appMasterHostname + ":" + webMonitor.getServerPort();

			// 3: Flink's Yarn ResourceManager
			LOG.debug("Starting YARN Flink Resource Manager");

			// we need the leader retrieval service here to be informed of new leaders and session IDs
			LeaderRetrievalService leaderRetriever = 
				LeaderRetrievalUtils.createLeaderRetrievalService(config, jobManager);

			Props resourceMasterProps = YarnFlinkResourceManager.createActorProps(
				getResourceManagerClass(),
				config,
				yarnConfig,
				leaderRetriever,
				appMasterHostname,
				webMonitorURL,
				taskManagerParameters,
				taskManagerContext,
				numInitialTaskManagers, 
				LOG);

			ActorRef resourceMaster = actorSystem.actorOf(resourceMasterProps);


			// 4: Process reapers
			// The process reapers ensure that upon unexpected actor death, the process exits
			// and does not stay lingering around unresponsive

			LOG.debug("Starting process reapers for JobManager and YARN Application Master");

			actorSystem.actorOf(
				Props.create(ProcessReaper.class, resourceMaster, LOG, ACTOR_DIED_EXIT_CODE),
				"YARN_Resource_Master_Process_Reaper");

			actorSystem.actorOf(
				Props.create(ProcessReaper.class, jobManager, LOG, ACTOR_DIED_EXIT_CODE),
				"JobManager_Process_Reaper");
		}
		catch (Throwable t) {
			// make sure that everything whatever ends up in the log
			LOG.error("YARN Application Master initialization failed", t);

			if (webMonitor != null) {
				try {
					webMonitor.stop();
				} catch (Throwable ignored) {
					LOG.warn("Failed to stop the web frontend", t);
				}
			}

			if (actorSystem != null) {
				try {
					actorSystem.shutdown();
				} catch (Throwable tt) {
					LOG.error("Error shutting down actor system", tt);
				}
			}

			return INIT_ERROR_EXIT_CODE;
		}

		// everything started, we can wait until all is done or the process is killed
		LOG.info("YARN Application Master started");

		// wait until everything is done
		actorSystem.awaitTermination();

		// if we get here, everything work out jolly all right, and we even exited smoothly
		if (webMonitor != null) {
			try {
				webMonitor.stop();
			} catch (Throwable t) {
				LOG.error("Failed to stop the web frontend", t);
			}
		}
		return 0;
	}


	// ------------------------------------------------------------------------
	//  For testing, this allows to override the actor classes used for
	//  JobManager and the archive of completed jobs
	// ------------------------------------------------------------------------

	protected Class<? extends YarnFlinkResourceManager> getResourceManagerClass() {
		return YarnFlinkResourceManager.class;
	}

	protected Class<? extends JobManager> getJobManagerClass() {
		return YarnJobManager.class;
	}

	protected Class<? extends MemoryArchivist> getArchivistClass() {
		return MemoryArchivist.class;
	}

	protected Class<? extends TaskManager> getTaskManagerClass() {
		return YarnTaskManager.class;
	}

	// ------------------------------------------------------------------------
	//  Utilities
	// ------------------------------------------------------------------------

	/**
	 * Validates a condition, throwing a RuntimeException if the condition is violated.
	 * 
	 * @param condition The condition.
	 * @param message The message for the runtime exception, with format variables as defined by
	 *                {@link String#format(String, Object...)}.
	 * @param values The format arguments.
	 */
	private static void require(boolean condition, String message, Object... values) {
		if (!condition) {
			throw new RuntimeException(String.format(message, values));
		}
	}

	/**
	 * 
	 * @param baseDirectory
	 * @param additional
	 * 
	 * @return The configuration to be used by the TaskManagers.
	 */
	@SuppressWarnings("deprecation")
	private static Configuration createConfiguration(String baseDirectory, Map<String, String> additional) {
		LOG.info("Loading config from directory " + baseDirectory);

		Configuration configuration = GlobalConfiguration.loadConfiguration(baseDirectory);

		configuration.setString(ConfigConstants.FLINK_BASE_DIR_PATH_KEY, baseDirectory);

		// add dynamic properties to JobManager configuration.
		for (Map.Entry<String, String> property : additional.entrySet()) {
			configuration.setString(property.getKey(), property.getValue());
		}

		// override zookeeper namespace with user cli argument (if provided)
		String cliZKNamespace = ENV.get(YarnConfigKeys.ENV_ZOOKEEPER_NAMESPACE);
		if (cliZKNamespace != null && !cliZKNamespace.isEmpty()) {
			configuration.setString(ConfigConstants.HA_ZOOKEEPER_NAMESPACE_KEY, cliZKNamespace);
		}

		// if a web monitor shall be started, set the port to random binding
		if (configuration.getInteger(ConfigConstants.JOB_MANAGER_WEB_PORT_KEY, 0) >= 0) {
			configuration.setInteger(ConfigConstants.JOB_MANAGER_WEB_PORT_KEY, 0);
		}

		// if the user has set the deprecated YARN-specific config keys, we add the 
		// corresponding generic config keys instead. that way, later code needs not
		// deal with deprecated config keys

		BootstrapTools.substituteDeprecatedConfigKey(configuration,
			ConfigConstants.YARN_HEAP_CUTOFF_RATIO,
			ConfigConstants.CONTAINERIZED_HEAP_CUTOFF_RATIO);

		BootstrapTools.substituteDeprecatedConfigKey(configuration,
			ConfigConstants.YARN_HEAP_CUTOFF_MIN,
			ConfigConstants.CONTAINERIZED_HEAP_CUTOFF_MIN);

		BootstrapTools.substituteDeprecatedConfigPrefix(configuration,
			ConfigConstants.YARN_APPLICATION_MASTER_ENV_PREFIX,
			ConfigConstants.CONTAINERIZED_MASTER_ENV_PREFIX);

		BootstrapTools.substituteDeprecatedConfigPrefix(configuration,
			ConfigConstants.YARN_TASK_MANAGER_ENV_PREFIX,
			ConfigConstants.CONTAINERIZED_TASK_MANAGER_ENV_PREFIX);

		return configuration;
	}

	/**
	 * Creates the launch context, which describes how to bring up a TaskManager process in
	 * an allocated YARN container.
	 * 
	 * <p>This code is extremely YARN specific and registers all the resources that the TaskManager
	 * needs (such as JAR file, config file, ...) and all environment variables in a YARN
	 * container launch context. The launch context then ensures that those resources will be
	 * copied into the containers transient working directory. 
	 * 
	 * <p>We do this work before we start the ResourceManager actor in order to fail early if
	 * any of the operations here fail.
	 * 
	 * @param flinkConfig
	 *         The Flink configuration object.
	 * @param yarnConfig
	 *         The YARN configuration object.
	 * @param env
	 *         The environment variables.
	 * @param tmParams
	 *         The TaskManager container memory parameters. 
	 * @param taskManagerConfig
	 *         The configuration for the TaskManagers.
	 * @param workingDirectory
	 *         The current application master container's working directory. 
	 * @param taskManagerMainClass
	 *         The class with the main method.
	 * @param log
	 *         The logger.
	 * 
	 * @return The launch context for the TaskManager processes.
	 * 
	 * @throws Exception Thrown if teh launch context could not be created, for example if
	 *                   the resources could not be copied.
	 */
	public static ContainerLaunchContext createTaskManagerContext(
			Configuration flinkConfig,
			YarnConfiguration yarnConfig,
			Map<String, String> env,
			ContaineredTaskManagerParameters tmParams,
			Configuration taskManagerConfig,
			String workingDirectory,
			Class<?> taskManagerMainClass,
			Logger log) throws Exception {

		log.info("Setting up resources for TaskManagers");

		// get and validate all relevant variables

		String remoteFlinkJarPath = env.get(YarnConfigKeys.FLINK_JAR_PATH);
		require(remoteFlinkJarPath != null, "Environment variable %s not set", YarnConfigKeys.FLINK_JAR_PATH);

		String appId = env.get(YarnConfigKeys.ENV_APP_ID);
		require(appId != null, "Environment variable %s not set", YarnConfigKeys.ENV_APP_ID);

		String clientHomeDir = env.get(YarnConfigKeys.ENV_CLIENT_HOME_DIR);
		require(clientHomeDir != null, "Environment variable %s not set", YarnConfigKeys.ENV_CLIENT_HOME_DIR);

		String shipListString = env.get(YarnConfigKeys.ENV_CLIENT_SHIP_FILES);
		require(shipListString != null, "Environment variable %s not set", YarnConfigKeys.ENV_CLIENT_SHIP_FILES);

		String yarnClientUsername = env.get(YarnConfigKeys.ENV_HADOOP_USER_NAME);
		require(yarnClientUsername != null, "Environment variable %s not set", YarnConfigKeys.ENV_HADOOP_USER_NAME);

		final String remoteKeytabPath = env.get(YarnConfigKeys.KEYTAB_PATH);
		LOG.info("TM:remoteKeytabPath obtained {}", remoteKeytabPath);

		final String remoteKeytabPrincipal = env.get(YarnConfigKeys.KEYTAB_PRINCIPAL);
		LOG.info("TM:remoteKeytabPrincipal obtained {}", remoteKeytabPrincipal);

		final String remoteYarnConfPath = env.get(YarnConfigKeys.ENV_YARN_SITE_XML_PATH);
		LOG.info("TM:remoteYarnConfPath obtained {}", remoteYarnConfPath);

		final String remoteKrb5Path = env.get(YarnConfigKeys.ENV_KRB5_PATH);
		LOG.info("TM:remotekrb5Path obtained {}", remoteKrb5Path);

		String classPathString = env.get(YarnConfigKeys.ENV_FLINK_CLASSPATH);
		require(classPathString != null, "Environment variable %s not set", YarnConfigKeys.ENV_FLINK_CLASSPATH);

		// obtain a handle to the file system used by YARN
		final org.apache.hadoop.fs.FileSystem yarnFileSystem;
		try {
			yarnFileSystem = org.apache.hadoop.fs.FileSystem.get(yarnConfig);
		} catch (IOException e) {
			throw new Exception("Could not access YARN's default file system", e);
		}

		//register keytab
		LocalResource keytabResource = null;
		if(remoteKeytabPath != null) {
			LOG.info("Adding keytab {} to the AM container local resource bucket", remoteKeytabPath);
			keytabResource = Records.newRecord(LocalResource.class);
			Path keytabPath = new Path(remoteKeytabPath);
			Utils.registerLocalResource(yarnFileSystem, keytabPath, keytabResource);
		}

		//To support Yarn Secure Integration Test Scenario
		LocalResource yarnConfResource = null;
		LocalResource krb5ConfResource = null;
		boolean hasKrb5 = false;
		if(remoteYarnConfPath != null && remoteKrb5Path != null) {
			LOG.info("TM:Adding remoteYarnConfPath {} to the container local resource bucket", remoteYarnConfPath);
			yarnConfResource = Records.newRecord(LocalResource.class);
			Path yarnConfPath = new Path(remoteYarnConfPath);
			Utils.registerLocalResource(yarnFileSystem, yarnConfPath, yarnConfResource);

			LOG.info("TM:Adding remoteKrb5Path {} to the container local resource bucket", remoteKrb5Path);
			krb5ConfResource = Records.newRecord(LocalResource.class);
			Path krb5ConfPath = new Path(remoteKrb5Path);
			Utils.registerLocalResource(yarnFileSystem, krb5ConfPath, krb5ConfResource);

			hasKrb5 = true;
		}

		// register Flink Jar with remote HDFS
		LocalResource flinkJar = Records.newRecord(LocalResource.class);
		{
			Path remoteJarPath = new Path(remoteFlinkJarPath);
			Utils.registerLocalResource(yarnFileSystem, remoteJarPath, flinkJar);
		}

		// register conf with local fs
		LocalResource flinkConf = Records.newRecord(LocalResource.class);
		{
			// write the TaskManager configuration to a local file
			final File taskManagerConfigFile = 
				new File(workingDirectory, UUID.randomUUID() + "-taskmanager-conf.yaml");
			LOG.debug("Writing TaskManager configuration to {}", taskManagerConfigFile.getAbsolutePath());
			BootstrapTools.writeConfiguration(taskManagerConfig, taskManagerConfigFile);

			Utils.setupLocalResource(yarnFileSystem, appId, 
				new Path(taskManagerConfigFile.toURI()), flinkConf, new Path(clientHomeDir));

			log.info("Prepared local resource for modified yaml: {}", flinkConf);
		}

		Map<String, LocalResource> taskManagerLocalResources = new HashMap<>();
		taskManagerLocalResources.put("flink.jar", flinkJar);
		taskManagerLocalResources.put("flink-conf.yaml", flinkConf);

		//To support Yarn Secure Integration Test Scenario
		if(yarnConfResource != null && krb5ConfResource != null) {
			taskManagerLocalResources.put(Utils.YARN_SITE_FILE_NAME, yarnConfResource);
			taskManagerLocalResources.put(Utils.KRB5_FILE_NAME, krb5ConfResource);
		}

		if(keytabResource != null) {
			taskManagerLocalResources.put(Utils.KEYTAB_FILE_NAME, keytabResource);
		}

		// prepare additional files to be shipped
		for (String pathStr : shipListString.split(",")) {
			if (!pathStr.isEmpty()) {
				LocalResource resource = Records.newRecord(LocalResource.class);
				Path path = new Path(pathStr);
				Utils.registerLocalResource(yarnFileSystem, path, resource);
				taskManagerLocalResources.put(path.getName(), resource);
			}
		}

		// now that all resources are prepared, we can create the launch context

		log.info("Creating container launch context for TaskManagers");

		boolean hasLogback = new File(workingDirectory, "logback.xml").exists();
		boolean hasLog4j = new File(workingDirectory, "log4j.properties").exists();

		String launchCommand = BootstrapTools.getTaskManagerShellCommand(
			flinkConfig, tmParams, ".", ApplicationConstants.LOG_DIR_EXPANSION_VAR,
			hasLogback, hasLog4j, hasKrb5, taskManagerMainClass);

		log.info("Starting TaskManagers with command: " + launchCommand);

		ContainerLaunchContext ctx = Records.newRecord(ContainerLaunchContext.class);
		ctx.setCommands(Collections.singletonList(launchCommand));
		ctx.setLocalResources(taskManagerLocalResources);

		Map<String, String> containerEnv = new HashMap<>();
		containerEnv.putAll(tmParams.taskManagerEnv());

		// add YARN classpath, etc to the container environment
		containerEnv.put(ENV_FLINK_CLASSPATH, classPathString);
		Utils.setupYarnClassPath(yarnConfig, containerEnv);

		containerEnv.put(YarnConfigKeys.ENV_HADOOP_USER_NAME, UserGroupInformation.getCurrentUser().getUserName());

		if(remoteKeytabPath != null && remoteKeytabPrincipal != null) {
			containerEnv.put(YarnConfigKeys.KEYTAB_PATH, remoteKeytabPath);
			containerEnv.put(YarnConfigKeys.KEYTAB_PRINCIPAL, remoteKeytabPrincipal);
		}

		final String secureCookie = ENV.get(YarnConfigKeys.ENV_SECURE_AUTH_COOKIE);
		if(secureCookie != null) {
			containerEnv.put(YarnConfigKeys.ENV_SECURE_AUTH_COOKIE, secureCookie);
		}

		ctx.setEnvironment(containerEnv);

		try {
			LOG.debug("Adding security tokens to Task Manager Container launch Context....");
			UserGroupInformation user = UserGroupInformation.getCurrentUser();
			Credentials credentials = user.getCredentials();
			DataOutputBuffer dob = new DataOutputBuffer();
			credentials.writeTokenStorageToStream(dob);
			ByteBuffer securityTokens = ByteBuffer.wrap(dob.getData(), 0, dob.getLength());
			ctx.setTokens(securityTokens);
		}
		catch (Throwable t) {
			log.error("Getting current user info failed when trying to launch the container", t);
		}

		return ctx;
	}
}<|MERGE_RESOLUTION|>--- conflicted
+++ resolved
@@ -219,7 +219,6 @@
 
 			final Configuration config = createConfiguration(currDir, dynamicProperties);
 
-<<<<<<< HEAD
 			//Update keytab and principal path to reflect YARN container path location
 			final String remoteKeytabPath = ENV.get(YarnConfigKeys.KEYTAB_PATH);
 
@@ -234,13 +233,13 @@
 			if(keytabPath != null && remoteKeytabPrincipal != null) {
 				config.setString(ConfigConstants.SECURITY_KEYTAB_KEY, keytabPath);
 				config.setString(ConfigConstants.SECURITY_PRINCIPAL_KEY, remoteKeytabPrincipal);
-=======
+			}
+
 			final String secureCookie = ENV.get(YarnConfigKeys.ENV_SECURE_AUTH_COOKIE);
 			if(secureCookie != null) {
 				LOG.info("Found secure Cookie from the environment Map");
 				config.setBoolean(ConfigConstants.SECURITY_ENABLED, true);
 				config.setString(ConfigConstants.SECURITY_COOKIE, secureCookie);
->>>>>>> cd9f6b93
 			}
 
 			// Hadoop/Yarn configuration (loads config data automatically from classpath files)
