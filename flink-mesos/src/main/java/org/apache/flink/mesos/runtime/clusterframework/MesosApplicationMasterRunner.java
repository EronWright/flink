/*
 * Licensed to the Apache Software Foundation (ASF) under one
 * or more contributor license agreements.  See the NOTICE file
 * distributed with this work for additional information
 * regarding copyright ownership.  The ASF licenses this file
 * to you under the Apache License, Version 2.0 (the
 * "License"); you may not use this file except in compliance
 * with the License.  You may obtain a copy of the License at
 *
 *     http://www.apache.org/licenses/LICENSE-2.0
 *
 * Unless required by applicable law or agreed to in writing, software
 * distributed under the License is distributed on an "AS IS" BASIS,
 * WITHOUT WARRANTIES OR CONDITIONS OF ANY KIND, either express or implied.
 * See the License for the specific language governing permissions and
 * limitations under the License.
 */

package org.apache.flink.mesos.runtime.clusterframework;

import akka.actor.ActorRef;
import akka.actor.ActorSystem;
import akka.actor.Address;
import akka.actor.Props;

import org.apache.commons.cli.CommandLine;
import org.apache.commons.cli.CommandLineParser;
import org.apache.commons.cli.Options;
import org.apache.commons.cli.PosixParser;
import org.apache.curator.framework.CuratorFramework;
import org.apache.flink.api.java.hadoop.mapred.utils.HadoopUtils;
import org.apache.flink.configuration.ConfigConstants;
import org.apache.flink.configuration.Configuration;
import org.apache.flink.configuration.GlobalConfiguration;
import org.apache.flink.configuration.IllegalConfigurationException;
import org.apache.flink.core.fs.FileSystem;
import org.apache.flink.mesos.runtime.clusterframework.store.MesosWorkerStore;
import org.apache.flink.mesos.runtime.clusterframework.store.StandaloneMesosWorkerStore;
import org.apache.flink.mesos.runtime.clusterframework.store.ZooKeeperMesosWorkerStore;
import org.apache.flink.mesos.util.MesosArtifactServer;
import org.apache.flink.mesos.util.MesosConfiguration;
import org.apache.flink.mesos.util.ZooKeeperUtils;
import org.apache.flink.runtime.akka.AkkaUtils;
import org.apache.flink.runtime.clusterframework.BootstrapTools;
import org.apache.flink.runtime.clusterframework.overlays.CompositeContainerOverlay;
import org.apache.flink.runtime.clusterframework.ContainerSpecification;
import org.apache.flink.runtime.clusterframework.overlays.FlinkDistributionOverlay;
import org.apache.flink.runtime.clusterframework.overlays.HadoopConfOverlay;
import org.apache.flink.runtime.clusterframework.overlays.HadoopUserOverlay;
import org.apache.flink.runtime.clusterframework.overlays.KeytabOverlay;
import org.apache.flink.runtime.clusterframework.overlays.Krb5ConfOverlay;
import org.apache.flink.runtime.clusterframework.overlays.SSLStoreOverlay;
import org.apache.flink.runtime.jobmanager.HighAvailabilityMode;
import org.apache.flink.runtime.jobmanager.JobManager;
import org.apache.flink.runtime.jobmanager.MemoryArchivist;
import org.apache.flink.runtime.leaderretrieval.LeaderRetrievalService;
import org.apache.flink.runtime.process.ProcessReaper;
<<<<<<< HEAD
import org.apache.flink.runtime.security.SecurityContext;
=======
import org.apache.flink.runtime.security.SecurityUtils;
import org.apache.flink.runtime.taskmanager.TaskManager;
>>>>>>> fe602eab
import org.apache.flink.runtime.util.EnvironmentInformation;
import org.apache.flink.runtime.util.Hardware;
import org.apache.flink.runtime.util.JvmShutdownSafeguard;
import org.apache.flink.runtime.util.LeaderRetrievalUtils;
import org.apache.flink.runtime.util.NamedThreadFactory;
import org.apache.flink.runtime.util.SignalHandler;
import org.apache.flink.runtime.webmonitor.WebMonitor;

import org.apache.mesos.Protos;
import org.slf4j.Logger;
import org.slf4j.LoggerFactory;

import scala.concurrent.duration.Duration;
import scala.concurrent.duration.FiniteDuration;

import java.io.IOException;
import java.net.InetAddress;
import java.net.URL;
<<<<<<< HEAD
=======
import java.net.UnknownHostException;
>>>>>>> fe602eab
import java.util.Map;
import java.util.UUID;
import java.util.concurrent.Callable;
import java.util.concurrent.ExecutorService;
import java.util.concurrent.Executors;
import java.util.concurrent.TimeUnit;

import static org.apache.flink.util.Preconditions.checkState;

/**
 * This class is the executable entry point for the Mesos Application Master.
 * It starts actor system and the actors for {@link JobManager}
 * and {@link MesosFlinkResourceManager}.
 *
 * The JobManager handles Flink job execution, while the MesosFlinkResourceManager handles container
 * allocation and failure detection.
 */
public class MesosApplicationMasterRunner {
	/** Logger */
	protected static final Logger LOG = LoggerFactory.getLogger(MesosApplicationMasterRunner.class);

	/** The maximum time that TaskManagers may be waiting to register at the JobManager,
	 * before they quit */
	private static final FiniteDuration TASKMANAGER_REGISTRATION_TIMEOUT = new FiniteDuration(5, TimeUnit.MINUTES);

	/** The process environment variables */
	private static final Map<String, String> ENV = System.getenv();

	/** The exit code returned if the initialization of the application master failed */
	private static final int INIT_ERROR_EXIT_CODE = 31;

	/** The exit code returned if the process exits because a critical actor died */
	private static final int ACTOR_DIED_EXIT_CODE = 32;

	// ------------------------------------------------------------------------
	//  Command-line options
	// ------------------------------------------------------------------------

	private static final Options ALL_OPTIONS;

	static {
		ALL_OPTIONS =
			new Options()
			.addOption(BootstrapTools.newDynamicPropertiesOption());
	}

	// ------------------------------------------------------------------------
	//  Program entry point
	// ------------------------------------------------------------------------

	/**
	 * The entry point for the Mesos AppMaster.
	 *
	 * @param args The command line arguments.
	 */
	public static void main(String[] args) {
		EnvironmentInformation.logEnvironmentInfo(LOG, "Mesos AppMaster", args);
		SignalHandler.register(LOG);
		JvmShutdownSafeguard.installAsShutdownHook(LOG);

		// run and exit with the proper return code
		int returnCode = new MesosApplicationMasterRunner().run(args);
		System.exit(returnCode);
	}

	/**
	 * The instance entry point for the Mesos AppMaster. Obtains user group
<<<<<<< HEAD
	 * information and calls the main work method {@link #runPrivileged} as a
=======
	 * information and calls the main work method {@link #runPrivileged(Configuration)} as a
>>>>>>> fe602eab
	 * privileged action.
	 *
	 * @param args The command line arguments.
	 * @return The process exit code.
	 */
	protected int run(final String[] args) {
		try {
			LOG.debug("All environment variables: {}", ENV);

<<<<<<< HEAD
			// loading all config values here has the advantage that the program fails fast, if any
			// configuration problem occurs

			CommandLineParser parser = new PosixParser();
			CommandLine cmd = parser.parse(ALL_OPTIONS, args);

			final Configuration dynamicProperties = BootstrapTools.parseDynamicProperties(cmd);
			GlobalConfiguration.setDynamicProperties(dynamicProperties);
			final Configuration config = GlobalConfiguration.loadConfiguration();

			// configure the default filesystem
			try {
				FileSystem.setDefaultScheme(config);
			} catch (IOException e) {
				throw new IOException("Error while setting the default " +
					"filesystem scheme from configuration.", e);
			}

			// configure security
			SecurityContext.SecurityConfiguration sc = new SecurityContext.SecurityConfiguration(config);
			sc.setHadoopConfiguration(HadoopUtils.getHadoopConfiguration());
			SecurityContext.install(sc);

			// run the actual work in the installed security context
			return SecurityContext.getInstalled().runSecured(new SecurityContext.FlinkSecuredRunner<Integer>() {
				@Override
				public Integer run() throws Exception {
					return runPrivileged(config, dynamicProperties);
=======
			final String workingDir = ENV.get(MesosConfigKeys.ENV_MESOS_SANDBOX);
			checkState(workingDir != null, "Sandbox directory variable (%s) not set", MesosConfigKeys.ENV_MESOS_SANDBOX);

			// Flink configuration
			final Configuration dynamicProperties =
					FlinkMesosSessionCli.decodeDynamicProperties(ENV.get(MesosConfigKeys.ENV_DYNAMIC_PROPERTIES));
			LOG.debug("Mesos dynamic properties: {}", dynamicProperties);

			final Configuration configuration = createConfiguration(workingDir, dynamicProperties);

			SecurityUtils.SecurityConfiguration sc = new SecurityUtils.SecurityConfiguration(configuration);
			sc.setHadoopConfiguration(HadoopUtils.getHadoopConfiguration());
			SecurityUtils.install(sc);

			LOG.info("Running Flink as user {}", UserGroupInformation.getCurrentUser().getShortUserName());

			return SecurityUtils.getInstalledContext().runSecured(new Callable<Integer>() {
				@Override
				public Integer call() {
					return runPrivileged(configuration);
>>>>>>> fe602eab
				}
			});
		}
		catch (Throwable t) {
			// make sure that everything whatever ends up in the log
			LOG.error("Mesos AppMaster initialization failed", t);
			return INIT_ERROR_EXIT_CODE;
		}
	}

	// ------------------------------------------------------------------------
	//  Core work method
	// ------------------------------------------------------------------------

	/**
	 * The main work method, must run as a privileged action.
	 *
	 * @return The return code for the Java process.
	 */
<<<<<<< HEAD
	protected int runPrivileged(Configuration config, Configuration dynamicProperties) {
=======
	protected int runPrivileged(Configuration config) {
>>>>>>> fe602eab

		ActorSystem actorSystem = null;
		WebMonitor webMonitor = null;
		MesosArtifactServer artifactServer = null;

		// ------- (1) load and parse / validate all configurations -------

<<<<<<< HEAD
			// Note that we use the "appMasterHostname" given by the system, to make sure
			// we use the hostnames consistently throughout akka.
			// for akka "localhost" and "localhost.localdomain" are different actors.
			final String appMasterHostname = InetAddress.getLocalHost().getHostName();

			// Mesos configuration
			final MesosConfiguration mesosConfig = createMesosConfig(config, appMasterHostname);

			final MesosTaskManagerParameters taskManagerParameters = MesosTaskManagerParameters.create(config);
=======
		// loading all config values here has the advantage that the program fails fast, if any
		// configuration problem occurs

		final String workingDir = ENV.get(MesosConfigKeys.ENV_MESOS_SANDBOX);

		final String sessionID = ENV.get(MesosConfigKeys.ENV_SESSION_ID);
		checkState(sessionID != null, "Session ID (%s) not set", MesosConfigKeys.ENV_SESSION_ID);

		// Note that we use the "appMasterHostname" given by the system, to make sure
		// we use the hostnames consistently throughout akka.
		// for akka "localhost" and "localhost.localdomain" are different actors.
		final String appMasterHostname;

		try {
			appMasterHostname = InetAddress.getLocalHost().getHostName();
		} catch (UnknownHostException uhe) {
			LOG.error("Could not retrieve the local hostname.", uhe);

			return INIT_ERROR_EXIT_CODE;
		}

		// Mesos configuration
		final MesosConfiguration mesosConfig = createMesosConfig(config, appMasterHostname);

		int numberProcessors = Hardware.getNumberCPUCores();

		final ExecutorService futureExecutor = Executors.newFixedThreadPool(
			numberProcessors,
			new NamedThreadFactory("mesos-jobmanager-future-", "-thread-"));

		final ExecutorService ioExecutor = Executors.newFixedThreadPool(
			numberProcessors,
			new NamedThreadFactory("mesos-jobmanager-io-", "-thread-"));

		try {
			// environment values related to TM
			final int taskManagerContainerMemory;
			final int numInitialTaskManagers;
			final int slotsPerTaskManager;

			try {
				taskManagerContainerMemory = Integer.parseInt(ENV.get(MesosConfigKeys.ENV_TM_MEMORY));
			} catch (NumberFormatException e) {
				throw new RuntimeException("Invalid value for " + MesosConfigKeys.ENV_TM_MEMORY + " : "
					+ e.getMessage());
			}
			try {
				numInitialTaskManagers = Integer.parseInt(ENV.get(MesosConfigKeys.ENV_TM_COUNT));
			} catch (NumberFormatException e) {
				throw new RuntimeException("Invalid value for " + MesosConfigKeys.ENV_TM_COUNT + " : "
					+ e.getMessage());
			}
			try {
				slotsPerTaskManager = Integer.parseInt(ENV.get(MesosConfigKeys.ENV_SLOTS));
			} catch (NumberFormatException e) {
				throw new RuntimeException("Invalid value for " + MesosConfigKeys.ENV_SLOTS + " : "
					+ e.getMessage());
			}

			final ContaineredTaskManagerParameters containeredParameters =
				ContaineredTaskManagerParameters.create(config, taskManagerContainerMemory, slotsPerTaskManager);

			final MesosTaskManagerParameters taskManagerParameters =
				MesosTaskManagerParameters.create(config, containeredParameters);
>>>>>>> fe602eab

			LOG.info("TaskManagers will be created with {} task slots",
				taskManagerParameters.containeredParameters().numSlots());
			LOG.info("TaskManagers will be started with container size {} MB, JVM heap size {} MB, " +
					"JVM direct memory limit {} MB, {} cpus",
				taskManagerParameters.containeredParameters().taskManagerTotalMemoryMB(),
				taskManagerParameters.containeredParameters().taskManagerHeapSizeMB(),
				taskManagerParameters.containeredParameters().taskManagerDirectMemoryLimitMB(),
				taskManagerParameters.cpus());

			// JM endpoint, which should be explicitly configured based on acquired net resources
			final int listeningPort = config.getInteger(ConfigConstants.JOB_MANAGER_IPC_PORT_KEY,
				ConfigConstants.DEFAULT_JOB_MANAGER_IPC_PORT);
			checkState(listeningPort >= 0 && listeningPort <= 65536, "Config parameter \"" +
				ConfigConstants.JOB_MANAGER_IPC_PORT_KEY + "\" is invalid, it must be between 0 and 65536");

			// ----------------- (2) start the actor system -------------------

			// try to start the actor system, JobManager and JobManager actor system
			// using the configured address and ports
			actorSystem = BootstrapTools.startActorSystem(config, appMasterHostname, listeningPort, LOG);

			Address address = AkkaUtils.getAddress(actorSystem);
			final String akkaHostname = address.host().get();
			final int akkaPort = (Integer) address.port().get();

			LOG.info("Actor system bound to hostname {}.", akkaHostname);

			// try to start the artifact server
			LOG.debug("Starting Artifact Server");
			final int artifactServerPort = config.getInteger(ConfigConstants.MESOS_ARTIFACT_SERVER_PORT_KEY,
				ConfigConstants.DEFAULT_MESOS_ARTIFACT_SERVER_PORT);
<<<<<<< HEAD
			final String artifactServerPrefix = UUID.randomUUID().toString();
			artifactServer = new MesosArtifactServer(artifactServerPrefix, akkaHostname, artifactServerPort);
=======
			artifactServer = new MesosArtifactServer(sessionID, akkaHostname, artifactServerPort, config);
>>>>>>> fe602eab

			// ----------------- (3) Generate the configuration for the TaskManagers -------------------

			// generate a container spec which conveys the artifacts/vars needed to launch a TM
			ContainerSpecification taskManagerContainerSpec = new ContainerSpecification();

			// propagate the AM dynamic configuration to the TM
			taskManagerContainerSpec.getDynamicConfiguration().addAll(dynamicProperties);

			// propagate newly-generated configuration elements
			final Configuration taskManagerConfig = BootstrapTools.generateTaskManagerConfiguration(
				new Configuration(), akkaHostname, akkaPort, taskManagerParameters.containeredParameters().numSlots(),
				TASKMANAGER_REGISTRATION_TIMEOUT);
			taskManagerContainerSpec.getDynamicConfiguration().addAll(taskManagerConfig);

			// apply the overlays
			applyOverlays(config, taskManagerContainerSpec);

			// configure the artifact server to serve the specified artifacts
			configureArtifactServer(artifactServer, taskManagerContainerSpec);

			// ----------------- (4) start the actors -------------------

			// 1) JobManager & Archive (in non-HA case, the leader service takes this)
			// 2) Web Monitor (we need its port to register)
			// 3) Resource Master for Mesos
			// 4) Process reapers for the JobManager and Resource Master

			// 1: the JobManager
			LOG.debug("Starting JobManager actor");

			// we start the JobManager with its standard name
			ActorRef jobManager = JobManager.startJobManagerActors(
				config,
				actorSystem,
				futureExecutor,
				ioExecutor,
				new scala.Some<>(JobManager.JOB_MANAGER_NAME()),
				scala.Option.<String>empty(),
				getJobManagerClass(),
				getArchivistClass())._1();


			// 2: the web monitor
			LOG.debug("Starting Web Frontend");

			webMonitor = BootstrapTools.startWebMonitorIfConfigured(config, actorSystem, jobManager, LOG);
			if(webMonitor != null) {
				final URL webMonitorURL = new URL("http", appMasterHostname, webMonitor.getServerPort(), "/");
				mesosConfig.frameworkInfo().setWebuiUrl(webMonitorURL.toExternalForm());
			}

			// 3: Flink's Mesos ResourceManager
			LOG.debug("Starting Mesos Flink Resource Manager");

			// create the worker store to persist task information across restarts
			MesosWorkerStore workerStore = createWorkerStore(config);

			// we need the leader retrieval service here to be informed of new
			// leader session IDs, even though there can be only one leader ever
			LeaderRetrievalService leaderRetriever =
				LeaderRetrievalUtils.createLeaderRetrievalService(config, jobManager);

			Props resourceMasterProps = MesosFlinkResourceManager.createActorProps(
				getResourceManagerClass(),
				config,
				mesosConfig,
				workerStore,
				leaderRetriever,
				taskManagerParameters,
				taskManagerContainerSpec,
				artifactServer,
				LOG);

			ActorRef resourceMaster = actorSystem.actorOf(resourceMasterProps, "Mesos_Resource_Master");

			// 4: Process reapers
			// The process reapers ensure that upon unexpected actor death, the process exits
			// and does not stay lingering around unresponsive

			LOG.debug("Starting process reapers for JobManager");

			actorSystem.actorOf(
				Props.create(ProcessReaper.class, resourceMaster, LOG, ACTOR_DIED_EXIT_CODE),
				"Mesos_Resource_Master_Process_Reaper");

			actorSystem.actorOf(
				Props.create(ProcessReaper.class, jobManager, LOG, ACTOR_DIED_EXIT_CODE),
				"JobManager_Process_Reaper");
		}
		catch (Throwable t) {
			// make sure that everything whatever ends up in the log
			LOG.error("Mesos JobManager initialization failed", t);

			if (webMonitor != null) {
				try {
					webMonitor.stop();
				} catch (Throwable ignored) {
					LOG.warn("Failed to stop the web frontend", ignored);
				}
			}

			if(artifactServer != null) {
				try {
					artifactServer.stop();
				} catch (Throwable ignored) {
					LOG.error("Failed to stop the artifact server", ignored);
				}
			}

			if (actorSystem != null) {
				try {
					actorSystem.shutdown();
				} catch (Throwable tt) {
					LOG.error("Error shutting down actor system", tt);
				}
			}

			futureExecutor.shutdownNow();
			ioExecutor.shutdownNow();

			return INIT_ERROR_EXIT_CODE;
		}

		// everything started, we can wait until all is done or the process is killed
		LOG.info("Mesos JobManager started");

		// wait until everything is done
		actorSystem.awaitTermination();

		// if we get here, everything work out jolly all right, and we even exited smoothly
		if (webMonitor != null) {
			try {
				webMonitor.stop();
			} catch (Throwable t) {
				LOG.error("Failed to stop the web frontend", t);
			}
		}

		try {
			artifactServer.stop();
		} catch (Throwable t) {
			LOG.error("Failed to stop the artifact server", t);
		}

		org.apache.flink.runtime.concurrent.Executors.gracefulShutdown(
			AkkaUtils.getTimeout(config).toMillis(),
			TimeUnit.MILLISECONDS,
			futureExecutor,
			ioExecutor);

		return 0;
	}

	// ------------------------------------------------------------------------
	//  For testing, this allows to override the actor classes used for
	//  JobManager and the archive of completed jobs
	// ------------------------------------------------------------------------

	protected Class<? extends MesosFlinkResourceManager> getResourceManagerClass() {
		return MesosFlinkResourceManager.class;
	}

	protected Class<? extends JobManager> getJobManagerClass() {
		return MesosJobManager.class;
	}

	protected Class<? extends MemoryArchivist> getArchivistClass() {
		return MemoryArchivist.class;
	}

<<<<<<< HEAD
=======
	protected Class<? extends TaskManager> getTaskManagerClass() {
		return MesosTaskManager.class;
	}

	/**
	 *
	 * @param baseDirectory
	 * @param additional
	 *
	 * @return The configuration to be used by the TaskManagers.
	 */
	private static Configuration createConfiguration(String baseDirectory, Configuration additional) {
		LOG.info("Loading config from directory {}", baseDirectory);

		Configuration configuration = GlobalConfiguration.loadConfiguration();

		// add dynamic properties to JobManager configuration.
		configuration.addAll(additional);

		return configuration;
	}

>>>>>>> fe602eab
	/**
	 * Loads and validates the ResourceManager Mesos configuration from the given Flink configuration.
	 */
	public static MesosConfiguration createMesosConfig(Configuration flinkConfig, String hostname) {

		Protos.FrameworkInfo.Builder frameworkInfo = Protos.FrameworkInfo.newBuilder()
			.setHostname(hostname);
		Protos.Credential.Builder credential = null;

		if(!flinkConfig.containsKey(ConfigConstants.MESOS_MASTER_URL)) {
			throw new IllegalConfigurationException(ConfigConstants.MESOS_MASTER_URL + " must be configured.");
		}
		String masterUrl = flinkConfig.getString(ConfigConstants.MESOS_MASTER_URL, null);

		Duration failoverTimeout = FiniteDuration.apply(
			flinkConfig.getInteger(
				ConfigConstants.MESOS_FAILOVER_TIMEOUT_SECONDS,
				ConfigConstants.DEFAULT_MESOS_FAILOVER_TIMEOUT_SECS),
			TimeUnit.SECONDS);
		frameworkInfo.setFailoverTimeout(failoverTimeout.toSeconds());

		frameworkInfo.setName(flinkConfig.getString(
			ConfigConstants.MESOS_RESOURCEMANAGER_FRAMEWORK_NAME,
			ConfigConstants.DEFAULT_MESOS_RESOURCEMANAGER_FRAMEWORK_NAME));

		frameworkInfo.setRole(flinkConfig.getString(
			ConfigConstants.MESOS_RESOURCEMANAGER_FRAMEWORK_ROLE,
			ConfigConstants.DEFAULT_MESOS_RESOURCEMANAGER_FRAMEWORK_ROLE));

		frameworkInfo.setUser(flinkConfig.getString(
			ConfigConstants.MESOS_RESOURCEMANAGER_FRAMEWORK_USER,
			ConfigConstants.DEFAULT_MESOS_RESOURCEMANAGER_FRAMEWORK_USER));

		if(flinkConfig.containsKey(ConfigConstants.MESOS_RESOURCEMANAGER_FRAMEWORK_PRINCIPAL)) {
			frameworkInfo.setPrincipal(flinkConfig.getString(
				ConfigConstants.MESOS_RESOURCEMANAGER_FRAMEWORK_PRINCIPAL, null));

			credential = Protos.Credential.newBuilder();
			credential.setPrincipal(frameworkInfo.getPrincipal());

			// some environments use a side-channel to communicate the secret to Mesos,
			// and thus don't set the 'secret' configuration setting
			if(flinkConfig.containsKey(ConfigConstants.MESOS_RESOURCEMANAGER_FRAMEWORK_SECRET)) {
				credential.setSecret(flinkConfig.getString(
					ConfigConstants.MESOS_RESOURCEMANAGER_FRAMEWORK_SECRET, null));
			}
		}

		MesosConfiguration mesos =
			new MesosConfiguration(masterUrl, frameworkInfo, scala.Option.apply(credential));

		return mesos;
	}

	private static MesosWorkerStore createWorkerStore(Configuration flinkConfig) throws Exception {
		MesosWorkerStore workerStore;
		HighAvailabilityMode recoveryMode = HighAvailabilityMode.fromConfig(flinkConfig);
		if (recoveryMode == HighAvailabilityMode.NONE) {
			workerStore = new StandaloneMesosWorkerStore();
		}
		else if (recoveryMode == HighAvailabilityMode.ZOOKEEPER) {
			// note: the store is responsible for closing the client.
			CuratorFramework client = ZooKeeperUtils.startCuratorFramework(flinkConfig);
			workerStore = ZooKeeperMesosWorkerStore.createMesosWorkerStore(client, flinkConfig);
		}
		else {
			throw new IllegalConfigurationException("Unexpected recovery mode '" + recoveryMode + ".");
		}

		return workerStore;
	}

	/**
	 * Generate a container specification as a TaskManager template.
	 *
	 * <p>This code is extremely Mesos-specific and registers all the artifacts that the TaskManager
	 * needs (such as JAR file, config file, ...) and all environment variables into a container specification.
	 * The Mesos fetcher then ensures that those artifacts will be copied into the task's sandbox directory.
	 * A lightweight HTTP server serves the artifacts to the fetcher.
<<<<<<< HEAD
     */
	private static void applyOverlays(
		Configuration globalConfiguration, ContainerSpecification containerSpec) throws IOException {

		// create the overlays that will produce the specification
		CompositeContainerOverlay overlay = new CompositeContainerOverlay(
			FlinkDistributionOverlay.newBuilder().fromEnvironment(globalConfiguration).build(),
			HadoopConfOverlay.newBuilder().fromEnvironment(globalConfiguration).build(),
			HadoopUserOverlay.newBuilder().fromEnvironment(globalConfiguration).build(),
			KeytabOverlay.newBuilder().fromEnvironment(globalConfiguration).build(),
			Krb5ConfOverlay.newBuilder().fromEnvironment(globalConfiguration).build(),
			SSLStoreOverlay.newBuilder().fromEnvironment(globalConfiguration).build()
		);

		// apply the overlays
		overlay.configure(containerSpec);
	}
=======
	 *
	 * <p>We do this work before we start the ResourceManager actor in order to fail early if
	 * any of the operations here fail.
	 *
	 * @param flinkConfig
	 *         The Flink configuration object.
	 * @param env
	 *         The environment variables.
	 * @param tmParams
	 *         The TaskManager container memory parameters.
	 * @param taskManagerConfig
	 *         The configuration for the TaskManagers.
	 * @param workingDirectory
	 *         The current application master container's working directory.
	 * @param taskManagerMainClass
	 *         The class with the main method.
	 * @param artifactServer
	 *         The artifact server.
	 * @param log
	 *         The logger.
	 *
	 * @return The task info template for the TaskManager processes.
	 *
	 * @throws Exception Thrown if the task info could not be created, for example if
	 *                   the resources could not be copied.
	 */
	public static Protos.TaskInfo.Builder createTaskManagerContext(
		Configuration flinkConfig,
		Map<String, String> env,
		MesosTaskManagerParameters tmParams,
		Configuration taskManagerConfig,
		String workingDirectory,
		Class<?> taskManagerMainClass,
		MesosArtifactServer artifactServer,
		Logger log) throws Exception {


		Protos.TaskInfo.Builder info = Protos.TaskInfo.newBuilder();
		Protos.CommandInfo.Builder cmd = Protos.CommandInfo.newBuilder();

		log.info("Setting up artifacts for TaskManagers");

		String shipListString = env.get(MesosConfigKeys.ENV_CLIENT_SHIP_FILES);
		checkState(shipListString != null, "Environment variable %s not set", MesosConfigKeys.ENV_CLIENT_SHIP_FILES);

		String classPathString = env.get(MesosConfigKeys.ENV_FLINK_CLASSPATH);
		checkState(classPathString != null, "Environment variable %s not set", MesosConfigKeys.ENV_FLINK_CLASSPATH);

		// register the Flink jar
		final File flinkJarFile = new File(workingDirectory, "flink.jar");
		cmd.addUris(uri(artifactServer.addFile(flinkJarFile, "flink.jar"), true));

		String hadoopConfDir = env.get("HADOOP_CONF_DIR");
		LOG.debug("ENV: hadoopConfDir = {}", hadoopConfDir);

		//upload Hadoop configurations to artifact server
		boolean hadoopConf = false;
		if(hadoopConfDir != null && hadoopConfDir.length() != 0) {
			File source = new File(hadoopConfDir);
			if(source.exists() && source.isDirectory()) {
				hadoopConf = true;
				File[] fileList = source.listFiles();
				for(File file: fileList) {
					if(file.getName().equals("core-site.xml") || file.getName().equals("hdfs-site.xml")) {
						LOG.debug("Adding local file: [{}] to artifact server", file);
						File f = new File(hadoopConfDir, file.getName());
						cmd.addUris(uri(artifactServer.addFile(f, file.getName()), true));
					}
				}
			}
		}

		//upload keytab to the artifact server
		String keytabFileName = null;
		String keytab = flinkConfig.getString(ConfigConstants.SECURITY_KEYTAB_KEY, null);
		if(keytab != null) {
			File source = new File(keytab);
			if(source.exists()) {
				LOG.debug("Adding keytab file: [{}] to artifact server", source);
				keytabFileName = source.getName();
				cmd.addUris(uri(artifactServer.addFile(source, source.getName()), true));
			}
		}

		String principal = flinkConfig.getString(ConfigConstants.SECURITY_PRINCIPAL_KEY, null);
		if(keytabFileName != null && principal != null) {
			//reset the configurations since we will use in-memory reference from within the TM instance
			taskManagerConfig.setString(ConfigConstants.SECURITY_KEYTAB_KEY,"");
			taskManagerConfig.setString(ConfigConstants.SECURITY_PRINCIPAL_KEY,"");
		}

		// register the TaskManager configuration
		final File taskManagerConfigFile =
			new File(workingDirectory, UUID.randomUUID() + "-taskmanager-conf.yaml");
		LOG.debug("Writing TaskManager configuration to {}", taskManagerConfigFile.getAbsolutePath());
		BootstrapTools.writeConfiguration(taskManagerConfig, taskManagerConfigFile);
		cmd.addUris(uri(artifactServer.addFile(taskManagerConfigFile, GlobalConfiguration.FLINK_CONF_FILENAME), true));

		// prepare additional files to be shipped
		for (String pathStr : shipListString.split(",")) {
			if (!pathStr.isEmpty()) {
				File shipFile = new File(workingDirectory, pathStr);
				cmd.addUris(uri(artifactServer.addFile(shipFile, shipFile.getName()), true));
			}
		}

		log.info("Creating task info for TaskManagers");

		// build the launch command
		boolean hasLogback = new File(workingDirectory, "logback.xml").exists();
		boolean hasLog4j = new File(workingDirectory, "log4j.properties").exists();
		boolean hasKrb5 = false;

		String launchCommand = BootstrapTools.getTaskManagerShellCommand(
			flinkConfig, tmParams.containeredParameters(), ".", ".",
			hasLogback, hasLog4j, hasKrb5, taskManagerMainClass);
		cmd.setValue(launchCommand);
>>>>>>> fe602eab

	private static void configureArtifactServer(MesosArtifactServer server, ContainerSpecification container) throws IOException {
		// serve the artifacts associated with the container environment
		for(ContainerSpecification.Artifact artifact : container.getArtifacts()) {
			server.addPath(artifact.source, artifact.dest);
		}
<<<<<<< HEAD
=======
		envBuilder.addVariables(variable(MesosConfigKeys.ENV_CLASSPATH, classPathString));

		//add hadoop config directory to the environment
		if(hadoopConf) {
			envBuilder.addVariables(variable(MesosConfigKeys.ENV_HADOOP_CONF_DIR, "."));
		}

		//add keytab and principal to environment
		if(keytabFileName != null && principal != null) {
			envBuilder.addVariables(variable(MesosConfigKeys.ENV_KEYTAB, keytabFileName));
			envBuilder.addVariables(variable(MesosConfigKeys.ENV_KEYTAB_PRINCIPAL, principal));
		}

		envBuilder.addVariables(variable(MesosConfigKeys.ENV_HADOOP_USER_NAME,
				UserGroupInformation.getCurrentUser().getUserName()));

		cmd.setEnvironment(envBuilder);

		info.setCommand(cmd);

		// Set container for task manager if specified in configs.
		String tmImageName = flinkConfig.getString(
			ConfigConstants.MESOS_RESOURCEMANAGER_TASKS_CONTAINER_IMAGE_NAME, "");

		if (tmImageName.length() > 0) {
			String taskManagerContainerType = flinkConfig.getString(
				ConfigConstants.MESOS_RESOURCEMANAGER_TASKS_CONTAINER_TYPE,
				ConfigConstants.DEFAULT_MESOS_RESOURCEMANAGER_TASKS_CONTAINER_IMAGE_TYPE);

			Protos.ContainerInfo.Builder containerInfo;

			switch (taskManagerContainerType) {
				case ConfigConstants.MESOS_RESOURCEMANAGER_TASKS_CONTAINER_TYPE_MESOS:
					containerInfo = Protos.ContainerInfo.newBuilder()
						.setType(Protos.ContainerInfo.Type.MESOS)
						.setMesos(Protos.ContainerInfo.MesosInfo.newBuilder()
							.setImage(Protos.Image.newBuilder()
								.setType(Protos.Image.Type.DOCKER)
								.setDocker(Protos.Image.Docker.newBuilder()
									.setName(tmImageName))));
					break;
				case ConfigConstants.MESOS_RESOURCEMANAGER_TASKS_CONTAINER_TYPE_DOCKER:
					containerInfo = Protos.ContainerInfo.newBuilder()
						.setType(Protos.ContainerInfo.Type.DOCKER)
						.setDocker(Protos.ContainerInfo.DockerInfo.newBuilder()
							.setNetwork(Protos.ContainerInfo.DockerInfo.Network.HOST)
							.setImage(tmImageName));
					break;
				default:
					LOG.warn(
						"Invalid container type '{}' provided for setting {}. Valid values are '{}' or '{}'. " +
							"Starting task managers now without container.",
						taskManagerContainerType,
						ConfigConstants.MESOS_RESOURCEMANAGER_TASKS_CONTAINER_TYPE,
						ConfigConstants.MESOS_RESOURCEMANAGER_TASKS_CONTAINER_TYPE_MESOS,
						ConfigConstants.MESOS_RESOURCEMANAGER_TASKS_CONTAINER_TYPE_DOCKER);

					containerInfo = null;

					break;
			}

			if (containerInfo != null) {
				info.setContainer(containerInfo);
			}
		}

		return info;
>>>>>>> fe602eab
	}
}<|MERGE_RESOLUTION|>--- conflicted
+++ resolved
@@ -22,7 +22,6 @@
 import akka.actor.ActorSystem;
 import akka.actor.Address;
 import akka.actor.Props;
-
 import org.apache.commons.cli.CommandLine;
 import org.apache.commons.cli.CommandLineParser;
 import org.apache.commons.cli.Options;
@@ -42,8 +41,8 @@
 import org.apache.flink.mesos.util.ZooKeeperUtils;
 import org.apache.flink.runtime.akka.AkkaUtils;
 import org.apache.flink.runtime.clusterframework.BootstrapTools;
+import org.apache.flink.runtime.clusterframework.ContainerSpecification;
 import org.apache.flink.runtime.clusterframework.overlays.CompositeContainerOverlay;
-import org.apache.flink.runtime.clusterframework.ContainerSpecification;
 import org.apache.flink.runtime.clusterframework.overlays.FlinkDistributionOverlay;
 import org.apache.flink.runtime.clusterframework.overlays.HadoopConfOverlay;
 import org.apache.flink.runtime.clusterframework.overlays.HadoopUserOverlay;
@@ -55,12 +54,7 @@
 import org.apache.flink.runtime.jobmanager.MemoryArchivist;
 import org.apache.flink.runtime.leaderretrieval.LeaderRetrievalService;
 import org.apache.flink.runtime.process.ProcessReaper;
-<<<<<<< HEAD
-import org.apache.flink.runtime.security.SecurityContext;
-=======
 import org.apache.flink.runtime.security.SecurityUtils;
-import org.apache.flink.runtime.taskmanager.TaskManager;
->>>>>>> fe602eab
 import org.apache.flink.runtime.util.EnvironmentInformation;
 import org.apache.flink.runtime.util.Hardware;
 import org.apache.flink.runtime.util.JvmShutdownSafeguard;
@@ -68,21 +62,15 @@
 import org.apache.flink.runtime.util.NamedThreadFactory;
 import org.apache.flink.runtime.util.SignalHandler;
 import org.apache.flink.runtime.webmonitor.WebMonitor;
-
 import org.apache.mesos.Protos;
 import org.slf4j.Logger;
 import org.slf4j.LoggerFactory;
-
 import scala.concurrent.duration.Duration;
 import scala.concurrent.duration.FiniteDuration;
 
 import java.io.IOException;
 import java.net.InetAddress;
 import java.net.URL;
-<<<<<<< HEAD
-=======
-import java.net.UnknownHostException;
->>>>>>> fe602eab
 import java.util.Map;
 import java.util.UUID;
 import java.util.concurrent.Callable;
@@ -150,11 +138,7 @@
 
 	/**
 	 * The instance entry point for the Mesos AppMaster. Obtains user group
-<<<<<<< HEAD
-	 * information and calls the main work method {@link #runPrivileged} as a
-=======
-	 * information and calls the main work method {@link #runPrivileged(Configuration)} as a
->>>>>>> fe602eab
+	 * information and calls the main work method {@link #runPrivileged(Configuration,Configuration)} as a
 	 * privileged action.
 	 *
 	 * @param args The command line arguments.
@@ -164,7 +148,6 @@
 		try {
 			LOG.debug("All environment variables: {}", ENV);
 
-<<<<<<< HEAD
 			// loading all config values here has the advantage that the program fails fast, if any
 			// configuration problem occurs
 
@@ -184,37 +167,15 @@
 			}
 
 			// configure security
-			SecurityContext.SecurityConfiguration sc = new SecurityContext.SecurityConfiguration(config);
-			sc.setHadoopConfiguration(HadoopUtils.getHadoopConfiguration());
-			SecurityContext.install(sc);
-
-			// run the actual work in the installed security context
-			return SecurityContext.getInstalled().runSecured(new SecurityContext.FlinkSecuredRunner<Integer>() {
-				@Override
-				public Integer run() throws Exception {
-					return runPrivileged(config, dynamicProperties);
-=======
-			final String workingDir = ENV.get(MesosConfigKeys.ENV_MESOS_SANDBOX);
-			checkState(workingDir != null, "Sandbox directory variable (%s) not set", MesosConfigKeys.ENV_MESOS_SANDBOX);
-
-			// Flink configuration
-			final Configuration dynamicProperties =
-					FlinkMesosSessionCli.decodeDynamicProperties(ENV.get(MesosConfigKeys.ENV_DYNAMIC_PROPERTIES));
-			LOG.debug("Mesos dynamic properties: {}", dynamicProperties);
-
-			final Configuration configuration = createConfiguration(workingDir, dynamicProperties);
-
-			SecurityUtils.SecurityConfiguration sc = new SecurityUtils.SecurityConfiguration(configuration);
+			SecurityUtils.SecurityConfiguration sc = new SecurityUtils.SecurityConfiguration(config);
 			sc.setHadoopConfiguration(HadoopUtils.getHadoopConfiguration());
 			SecurityUtils.install(sc);
 
-			LOG.info("Running Flink as user {}", UserGroupInformation.getCurrentUser().getShortUserName());
-
+			// run the actual work in the installed security context
 			return SecurityUtils.getInstalledContext().runSecured(new Callable<Integer>() {
 				@Override
-				public Integer call() {
-					return runPrivileged(configuration);
->>>>>>> fe602eab
+				public Integer call() throws Exception {
+					return runPrivileged(config, dynamicProperties);
 				}
 			});
 		}
@@ -234,19 +195,17 @@
 	 *
 	 * @return The return code for the Java process.
 	 */
-<<<<<<< HEAD
 	protected int runPrivileged(Configuration config, Configuration dynamicProperties) {
-=======
-	protected int runPrivileged(Configuration config) {
->>>>>>> fe602eab
 
 		ActorSystem actorSystem = null;
 		WebMonitor webMonitor = null;
 		MesosArtifactServer artifactServer = null;
-
-		// ------- (1) load and parse / validate all configurations -------
-
-<<<<<<< HEAD
+		ExecutorService futureExecutor = null;
+		ExecutorService ioExecutor = null;
+
+		try {
+			// ------- (1) load and parse / validate all configurations -------
+
 			// Note that we use the "appMasterHostname" given by the system, to make sure
 			// we use the hostnames consistently throughout akka.
 			// for akka "localhost" and "localhost.localdomain" are different actors.
@@ -255,73 +214,19 @@
 			// Mesos configuration
 			final MesosConfiguration mesosConfig = createMesosConfig(config, appMasterHostname);
 
+			// JM configuration
+			int numberProcessors = Hardware.getNumberCPUCores();
+
+			futureExecutor = Executors.newFixedThreadPool(
+				numberProcessors,
+				new NamedThreadFactory("mesos-jobmanager-future-", "-thread-"));
+
+			ioExecutor = Executors.newFixedThreadPool(
+				numberProcessors,
+				new NamedThreadFactory("mesos-jobmanager-io-", "-thread-"));
+
+			// TM configuration
 			final MesosTaskManagerParameters taskManagerParameters = MesosTaskManagerParameters.create(config);
-=======
-		// loading all config values here has the advantage that the program fails fast, if any
-		// configuration problem occurs
-
-		final String workingDir = ENV.get(MesosConfigKeys.ENV_MESOS_SANDBOX);
-
-		final String sessionID = ENV.get(MesosConfigKeys.ENV_SESSION_ID);
-		checkState(sessionID != null, "Session ID (%s) not set", MesosConfigKeys.ENV_SESSION_ID);
-
-		// Note that we use the "appMasterHostname" given by the system, to make sure
-		// we use the hostnames consistently throughout akka.
-		// for akka "localhost" and "localhost.localdomain" are different actors.
-		final String appMasterHostname;
-
-		try {
-			appMasterHostname = InetAddress.getLocalHost().getHostName();
-		} catch (UnknownHostException uhe) {
-			LOG.error("Could not retrieve the local hostname.", uhe);
-
-			return INIT_ERROR_EXIT_CODE;
-		}
-
-		// Mesos configuration
-		final MesosConfiguration mesosConfig = createMesosConfig(config, appMasterHostname);
-
-		int numberProcessors = Hardware.getNumberCPUCores();
-
-		final ExecutorService futureExecutor = Executors.newFixedThreadPool(
-			numberProcessors,
-			new NamedThreadFactory("mesos-jobmanager-future-", "-thread-"));
-
-		final ExecutorService ioExecutor = Executors.newFixedThreadPool(
-			numberProcessors,
-			new NamedThreadFactory("mesos-jobmanager-io-", "-thread-"));
-
-		try {
-			// environment values related to TM
-			final int taskManagerContainerMemory;
-			final int numInitialTaskManagers;
-			final int slotsPerTaskManager;
-
-			try {
-				taskManagerContainerMemory = Integer.parseInt(ENV.get(MesosConfigKeys.ENV_TM_MEMORY));
-			} catch (NumberFormatException e) {
-				throw new RuntimeException("Invalid value for " + MesosConfigKeys.ENV_TM_MEMORY + " : "
-					+ e.getMessage());
-			}
-			try {
-				numInitialTaskManagers = Integer.parseInt(ENV.get(MesosConfigKeys.ENV_TM_COUNT));
-			} catch (NumberFormatException e) {
-				throw new RuntimeException("Invalid value for " + MesosConfigKeys.ENV_TM_COUNT + " : "
-					+ e.getMessage());
-			}
-			try {
-				slotsPerTaskManager = Integer.parseInt(ENV.get(MesosConfigKeys.ENV_SLOTS));
-			} catch (NumberFormatException e) {
-				throw new RuntimeException("Invalid value for " + MesosConfigKeys.ENV_SLOTS + " : "
-					+ e.getMessage());
-			}
-
-			final ContaineredTaskManagerParameters containeredParameters =
-				ContaineredTaskManagerParameters.create(config, taskManagerContainerMemory, slotsPerTaskManager);
-
-			final MesosTaskManagerParameters taskManagerParameters =
-				MesosTaskManagerParameters.create(config, containeredParameters);
->>>>>>> fe602eab
 
 			LOG.info("TaskManagers will be created with {} task slots",
 				taskManagerParameters.containeredParameters().numSlots());
@@ -354,12 +259,8 @@
 			LOG.debug("Starting Artifact Server");
 			final int artifactServerPort = config.getInteger(ConfigConstants.MESOS_ARTIFACT_SERVER_PORT_KEY,
 				ConfigConstants.DEFAULT_MESOS_ARTIFACT_SERVER_PORT);
-<<<<<<< HEAD
 			final String artifactServerPrefix = UUID.randomUUID().toString();
-			artifactServer = new MesosArtifactServer(artifactServerPrefix, akkaHostname, artifactServerPort);
-=======
-			artifactServer = new MesosArtifactServer(sessionID, akkaHostname, artifactServerPort, config);
->>>>>>> fe602eab
+			artifactServer = new MesosArtifactServer(artifactServerPrefix, akkaHostname, artifactServerPort, config);
 
 			// ----------------- (3) Generate the configuration for the TaskManagers -------------------
 
@@ -478,8 +379,21 @@
 				}
 			}
 
-			futureExecutor.shutdownNow();
-			ioExecutor.shutdownNow();
+			if(futureExecutor != null) {
+				try {
+					futureExecutor.shutdownNow();
+				} catch (Throwable tt) {
+					LOG.error("Error shutting down future executor", tt);
+				}
+			}
+
+			if(ioExecutor != null) {
+				try {
+					ioExecutor.shutdownNow();
+				} catch (Throwable tt) {
+					LOG.error("Error shutting down io executor", tt);
+				}
+			}
 
 			return INIT_ERROR_EXIT_CODE;
 		}
@@ -531,31 +445,6 @@
 		return MemoryArchivist.class;
 	}
 
-<<<<<<< HEAD
-=======
-	protected Class<? extends TaskManager> getTaskManagerClass() {
-		return MesosTaskManager.class;
-	}
-
-	/**
-	 *
-	 * @param baseDirectory
-	 * @param additional
-	 *
-	 * @return The configuration to be used by the TaskManagers.
-	 */
-	private static Configuration createConfiguration(String baseDirectory, Configuration additional) {
-		LOG.info("Loading config from directory {}", baseDirectory);
-
-		Configuration configuration = GlobalConfiguration.loadConfiguration();
-
-		// add dynamic properties to JobManager configuration.
-		configuration.addAll(additional);
-
-		return configuration;
-	}
-
->>>>>>> fe602eab
 	/**
 	 * Loads and validates the ResourceManager Mesos configuration from the given Flink configuration.
 	 */
@@ -635,7 +524,6 @@
 	 * needs (such as JAR file, config file, ...) and all environment variables into a container specification.
 	 * The Mesos fetcher then ensures that those artifacts will be copied into the task's sandbox directory.
 	 * A lightweight HTTP server serves the artifacts to the fetcher.
-<<<<<<< HEAD
      */
 	private static void applyOverlays(
 		Configuration globalConfiguration, ContainerSpecification containerSpec) throws IOException {
@@ -653,201 +541,11 @@
 		// apply the overlays
 		overlay.configure(containerSpec);
 	}
-=======
-	 *
-	 * <p>We do this work before we start the ResourceManager actor in order to fail early if
-	 * any of the operations here fail.
-	 *
-	 * @param flinkConfig
-	 *         The Flink configuration object.
-	 * @param env
-	 *         The environment variables.
-	 * @param tmParams
-	 *         The TaskManager container memory parameters.
-	 * @param taskManagerConfig
-	 *         The configuration for the TaskManagers.
-	 * @param workingDirectory
-	 *         The current application master container's working directory.
-	 * @param taskManagerMainClass
-	 *         The class with the main method.
-	 * @param artifactServer
-	 *         The artifact server.
-	 * @param log
-	 *         The logger.
-	 *
-	 * @return The task info template for the TaskManager processes.
-	 *
-	 * @throws Exception Thrown if the task info could not be created, for example if
-	 *                   the resources could not be copied.
-	 */
-	public static Protos.TaskInfo.Builder createTaskManagerContext(
-		Configuration flinkConfig,
-		Map<String, String> env,
-		MesosTaskManagerParameters tmParams,
-		Configuration taskManagerConfig,
-		String workingDirectory,
-		Class<?> taskManagerMainClass,
-		MesosArtifactServer artifactServer,
-		Logger log) throws Exception {
-
-
-		Protos.TaskInfo.Builder info = Protos.TaskInfo.newBuilder();
-		Protos.CommandInfo.Builder cmd = Protos.CommandInfo.newBuilder();
-
-		log.info("Setting up artifacts for TaskManagers");
-
-		String shipListString = env.get(MesosConfigKeys.ENV_CLIENT_SHIP_FILES);
-		checkState(shipListString != null, "Environment variable %s not set", MesosConfigKeys.ENV_CLIENT_SHIP_FILES);
-
-		String classPathString = env.get(MesosConfigKeys.ENV_FLINK_CLASSPATH);
-		checkState(classPathString != null, "Environment variable %s not set", MesosConfigKeys.ENV_FLINK_CLASSPATH);
-
-		// register the Flink jar
-		final File flinkJarFile = new File(workingDirectory, "flink.jar");
-		cmd.addUris(uri(artifactServer.addFile(flinkJarFile, "flink.jar"), true));
-
-		String hadoopConfDir = env.get("HADOOP_CONF_DIR");
-		LOG.debug("ENV: hadoopConfDir = {}", hadoopConfDir);
-
-		//upload Hadoop configurations to artifact server
-		boolean hadoopConf = false;
-		if(hadoopConfDir != null && hadoopConfDir.length() != 0) {
-			File source = new File(hadoopConfDir);
-			if(source.exists() && source.isDirectory()) {
-				hadoopConf = true;
-				File[] fileList = source.listFiles();
-				for(File file: fileList) {
-					if(file.getName().equals("core-site.xml") || file.getName().equals("hdfs-site.xml")) {
-						LOG.debug("Adding local file: [{}] to artifact server", file);
-						File f = new File(hadoopConfDir, file.getName());
-						cmd.addUris(uri(artifactServer.addFile(f, file.getName()), true));
-					}
-				}
-			}
-		}
-
-		//upload keytab to the artifact server
-		String keytabFileName = null;
-		String keytab = flinkConfig.getString(ConfigConstants.SECURITY_KEYTAB_KEY, null);
-		if(keytab != null) {
-			File source = new File(keytab);
-			if(source.exists()) {
-				LOG.debug("Adding keytab file: [{}] to artifact server", source);
-				keytabFileName = source.getName();
-				cmd.addUris(uri(artifactServer.addFile(source, source.getName()), true));
-			}
-		}
-
-		String principal = flinkConfig.getString(ConfigConstants.SECURITY_PRINCIPAL_KEY, null);
-		if(keytabFileName != null && principal != null) {
-			//reset the configurations since we will use in-memory reference from within the TM instance
-			taskManagerConfig.setString(ConfigConstants.SECURITY_KEYTAB_KEY,"");
-			taskManagerConfig.setString(ConfigConstants.SECURITY_PRINCIPAL_KEY,"");
-		}
-
-		// register the TaskManager configuration
-		final File taskManagerConfigFile =
-			new File(workingDirectory, UUID.randomUUID() + "-taskmanager-conf.yaml");
-		LOG.debug("Writing TaskManager configuration to {}", taskManagerConfigFile.getAbsolutePath());
-		BootstrapTools.writeConfiguration(taskManagerConfig, taskManagerConfigFile);
-		cmd.addUris(uri(artifactServer.addFile(taskManagerConfigFile, GlobalConfiguration.FLINK_CONF_FILENAME), true));
-
-		// prepare additional files to be shipped
-		for (String pathStr : shipListString.split(",")) {
-			if (!pathStr.isEmpty()) {
-				File shipFile = new File(workingDirectory, pathStr);
-				cmd.addUris(uri(artifactServer.addFile(shipFile, shipFile.getName()), true));
-			}
-		}
-
-		log.info("Creating task info for TaskManagers");
-
-		// build the launch command
-		boolean hasLogback = new File(workingDirectory, "logback.xml").exists();
-		boolean hasLog4j = new File(workingDirectory, "log4j.properties").exists();
-		boolean hasKrb5 = false;
-
-		String launchCommand = BootstrapTools.getTaskManagerShellCommand(
-			flinkConfig, tmParams.containeredParameters(), ".", ".",
-			hasLogback, hasLog4j, hasKrb5, taskManagerMainClass);
-		cmd.setValue(launchCommand);
->>>>>>> fe602eab
 
 	private static void configureArtifactServer(MesosArtifactServer server, ContainerSpecification container) throws IOException {
 		// serve the artifacts associated with the container environment
 		for(ContainerSpecification.Artifact artifact : container.getArtifacts()) {
 			server.addPath(artifact.source, artifact.dest);
 		}
-<<<<<<< HEAD
-=======
-		envBuilder.addVariables(variable(MesosConfigKeys.ENV_CLASSPATH, classPathString));
-
-		//add hadoop config directory to the environment
-		if(hadoopConf) {
-			envBuilder.addVariables(variable(MesosConfigKeys.ENV_HADOOP_CONF_DIR, "."));
-		}
-
-		//add keytab and principal to environment
-		if(keytabFileName != null && principal != null) {
-			envBuilder.addVariables(variable(MesosConfigKeys.ENV_KEYTAB, keytabFileName));
-			envBuilder.addVariables(variable(MesosConfigKeys.ENV_KEYTAB_PRINCIPAL, principal));
-		}
-
-		envBuilder.addVariables(variable(MesosConfigKeys.ENV_HADOOP_USER_NAME,
-				UserGroupInformation.getCurrentUser().getUserName()));
-
-		cmd.setEnvironment(envBuilder);
-
-		info.setCommand(cmd);
-
-		// Set container for task manager if specified in configs.
-		String tmImageName = flinkConfig.getString(
-			ConfigConstants.MESOS_RESOURCEMANAGER_TASKS_CONTAINER_IMAGE_NAME, "");
-
-		if (tmImageName.length() > 0) {
-			String taskManagerContainerType = flinkConfig.getString(
-				ConfigConstants.MESOS_RESOURCEMANAGER_TASKS_CONTAINER_TYPE,
-				ConfigConstants.DEFAULT_MESOS_RESOURCEMANAGER_TASKS_CONTAINER_IMAGE_TYPE);
-
-			Protos.ContainerInfo.Builder containerInfo;
-
-			switch (taskManagerContainerType) {
-				case ConfigConstants.MESOS_RESOURCEMANAGER_TASKS_CONTAINER_TYPE_MESOS:
-					containerInfo = Protos.ContainerInfo.newBuilder()
-						.setType(Protos.ContainerInfo.Type.MESOS)
-						.setMesos(Protos.ContainerInfo.MesosInfo.newBuilder()
-							.setImage(Protos.Image.newBuilder()
-								.setType(Protos.Image.Type.DOCKER)
-								.setDocker(Protos.Image.Docker.newBuilder()
-									.setName(tmImageName))));
-					break;
-				case ConfigConstants.MESOS_RESOURCEMANAGER_TASKS_CONTAINER_TYPE_DOCKER:
-					containerInfo = Protos.ContainerInfo.newBuilder()
-						.setType(Protos.ContainerInfo.Type.DOCKER)
-						.setDocker(Protos.ContainerInfo.DockerInfo.newBuilder()
-							.setNetwork(Protos.ContainerInfo.DockerInfo.Network.HOST)
-							.setImage(tmImageName));
-					break;
-				default:
-					LOG.warn(
-						"Invalid container type '{}' provided for setting {}. Valid values are '{}' or '{}'. " +
-							"Starting task managers now without container.",
-						taskManagerContainerType,
-						ConfigConstants.MESOS_RESOURCEMANAGER_TASKS_CONTAINER_TYPE,
-						ConfigConstants.MESOS_RESOURCEMANAGER_TASKS_CONTAINER_TYPE_MESOS,
-						ConfigConstants.MESOS_RESOURCEMANAGER_TASKS_CONTAINER_TYPE_DOCKER);
-
-					containerInfo = null;
-
-					break;
-			}
-
-			if (containerInfo != null) {
-				info.setContainer(containerInfo);
-			}
-		}
-
-		return info;
->>>>>>> fe602eab
 	}
 }