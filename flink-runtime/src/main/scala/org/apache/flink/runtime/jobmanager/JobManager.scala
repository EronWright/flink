--- conflicted
+++ resolved
@@ -455,12 +455,6 @@
       // note: a Terminated event may already have removed the instance.
       val resourceID = msg.resourceId()
       log.debug(s"Resource has been removed: $resourceID")
-<<<<<<< HEAD
-      val instance = instanceManager.getRegisteredInstance(resourceID)
-      if(instance != null) {
-        // trigger removal of task manager
-        handleTaskManagerTerminated(instance.getActorGateway.actor())
-=======
 
       Option(instanceManager.getRegisteredInstance(resourceID)) match {
         case Some(instance) =>
@@ -468,7 +462,6 @@
           handleTaskManagerTerminated(instance.getActorGateway.actor())
         case None =>
           log.debug(s"Resource $resourceID has not been registered at job manager.")
->>>>>>> 5eb0e38f
       }
 
     case RequestNumberRegisteredTaskManager =>
