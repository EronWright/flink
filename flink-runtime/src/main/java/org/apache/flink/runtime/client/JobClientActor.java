/*
 * Licensed to the Apache Software Foundation (ASF) under one
 * or more contributor license agreements.  See the NOTICE file
 * distributed with this work for additional information
 * regarding copyright ownership.  The ASF licenses this file
 * to you under the Apache License, Version 2.0 (the
 * "License"); you may not use this file except in compliance
 * with the License.  You may obtain a copy of the License at
 *
 *     http://www.apache.org/licenses/LICENSE-2.0
 *
 * Unless required by applicable law or agreed to in writing, software
 * distributed under the License is distributed on an "AS IS" BASIS,
 * WITHOUT WARRANTIES OR CONDITIONS OF ANY KIND, either express or implied.
 * See the License for the specific language governing permissions and
 * limitations under the License.
 */

package org.apache.flink.runtime.client;

import akka.actor.ActorRef;
import akka.actor.PoisonPill;
import akka.actor.Status;
import akka.actor.Terminated;
import akka.dispatch.OnSuccess;
<<<<<<< HEAD
import org.apache.flink.configuration.ConfigConstants;
import org.apache.flink.configuration.Configuration;
=======
>>>>>>> dcf77320
import org.apache.flink.runtime.akka.AkkaUtils;
import org.apache.flink.runtime.akka.FlinkUntypedActor;
import org.apache.flink.runtime.jobgraph.JobStatus;
import org.apache.flink.runtime.leaderretrieval.LeaderRetrievalListener;
import org.apache.flink.runtime.leaderretrieval.LeaderRetrievalService;
import org.apache.flink.runtime.messages.ExecutionGraphMessages;
import org.apache.flink.runtime.messages.JobClientMessages;
import org.apache.flink.runtime.messages.JobClientMessages.JobManagerActorRef;
import org.apache.flink.runtime.messages.JobClientMessages.JobManagerLeaderAddress;
import org.apache.flink.runtime.messages.JobManagerMessages;
import org.apache.flink.util.Preconditions;
import scala.concurrent.duration.FiniteDuration;

import java.util.UUID;


/**
 * Actor which constitutes the bridge between the non-actor code and the JobManager.
 * This base class handles the connection to the JobManager and notifies in case of timeouts. It also
 * receives and prints job updates until job completion.
 */
public abstract class JobClientActor extends FlinkUntypedActor implements LeaderRetrievalListener {

	private final LeaderRetrievalService leaderRetrievalService;

	/** timeout for futures */
	protected final FiniteDuration timeout;

	/** true if status messages shall be printed to sysout */
	private final boolean sysoutUpdates;

	/** true if a PoisonPill about to be taken */
	private boolean toBeTerminated = false;

	/** ActorRef to the current leader */
	protected ActorRef jobManager;

	/** leader session ID of the JobManager when this actor was created */
	protected UUID leaderSessionID;

	/** The client which the actor is responsible for */
	protected ActorRef client;

	/** The cluster configuration */
	private final Configuration clientConfig;

	public JobClientActor(
			LeaderRetrievalService leaderRetrievalService,
			FiniteDuration timeout,
			boolean sysoutUpdates,
			Configuration clientConfig) {
		this.leaderRetrievalService = Preconditions.checkNotNull(leaderRetrievalService);
		this.timeout = Preconditions.checkNotNull(timeout);
		this.sysoutUpdates = sysoutUpdates;
		this.clientConfig = clientConfig;

	}

	@Override
	public void preStart() {
		try {
			leaderRetrievalService.start(this);
		} catch (Exception e) {
			LOG.error("Could not start the leader retrieval service.");
			throw new RuntimeException("Could not start the leader retrieval service.", e);
		}
	}

	@Override
	public void postStop() {
		try {
			leaderRetrievalService.stop();
		} catch (Exception e) {
			LOG.warn("Could not properly stop the leader retrieval service.");
		}
	}

	/**
	 * Hook to be called once a connection has been established with the JobManager.
	 */
	protected abstract void connectedToJobManager();

	/**
	 * Hook to handle custom client message which are not handled by the base class.
	 * @param message The message to be handled
	 */
	protected abstract void handleCustomMessage(Object message);

	/**
	 * Hook to let the client know about messages that should start a timer for a timeout
	 * @return The message class after which a timeout should be started
	 */
	protected abstract Class getClientMessageClass();


	@Override
	protected void handleMessage(Object message) {

		// =========== State Change Messages ===============

		if (message instanceof ExecutionGraphMessages.ExecutionStateChanged) {
			logAndPrintMessage((ExecutionGraphMessages.ExecutionStateChanged) message);
		} else if (message instanceof ExecutionGraphMessages.JobStatusChanged) {
			logAndPrintMessage((ExecutionGraphMessages.JobStatusChanged) message);
		}

		// ============ JobManager ActorRef resolution ===============

		else if (message instanceof JobManagerLeaderAddress) {
			JobManagerLeaderAddress msg = (JobManagerLeaderAddress) message;

			if (jobManager != null) {
				// only print this message when we had been connected to a JobManager before
				logAndPrintMessage("New JobManager elected. Connecting to " + msg.address());
			}

			disconnectFromJobManager();

			this.leaderSessionID = msg.leaderSessionID();

			if (msg.address() != null) {
				// Resolve the job manager leader address to obtain an ActorRef
				AkkaUtils.getActorRefFuture(msg.address(), getContext().system(), timeout)
					.onSuccess(new OnSuccess<ActorRef>() {
						@Override
						public void onSuccess(ActorRef result) throws Throwable {
							getSelf().tell(decorateMessage(new JobManagerActorRef(result)), ActorRef.noSender());
						}
					}, getContext().dispatcher());
			}
		} else if (message instanceof JobManagerActorRef) {
			// Resolved JobManager ActorRef
			JobManagerActorRef msg = (JobManagerActorRef) message;
			connectToJobManager(msg.jobManager());

			logAndPrintMessage("Connected to JobManager at " + msg.jobManager());

			connectedToJobManager();
		}

		// =========== Job Life Cycle Messages ===============

		// acknowledgement to submit job is only logged, our original
		// client is only interested in the final job result
		else if (message instanceof JobManagerMessages.JobResultMessage) {

			if (LOG.isDebugEnabled()) {
				LOG.debug("Received {} message from JobManager", message.getClass().getSimpleName());
			}

			// forward the success to the original client
			if (isClientConnected()) {
				this.client.tell(decorateMessage(message), getSelf());
			}

			terminate();
		}

		// =========== Actor / Communication Failure / Timeouts ===============

		else if (message instanceof Terminated) {
			ActorRef target = ((Terminated) message).getActor();
			if (jobManager.equals(target)) {
				LOG.info("Lost connection to JobManager {}. Triggering connection timeout.",
					jobManager.path());
				disconnectFromJobManager();

				// we only issue a connection timeout if we have submitted a job before
				// otherwise, we might have some more time to find another job manager
				// Important: The ConnectionTimeout message is filtered out in case that we are
				// notified about a new leader by setting the new leader session ID, because
				// ConnectionTimeout extends RequiresLeaderSessionID
				if (isClientConnected()) {
					getContext().system().scheduler().scheduleOnce(
						timeout,
						getSelf(),
						decorateMessage(JobClientMessages.getConnectionTimeout()),
						getContext().dispatcher(),
						ActorRef.noSender());
				}
			} else {
				LOG.warn("Received 'Terminated' for unknown actor " + target);
			}
		}
		else if (JobClientMessages.getConnectionTimeout().equals(message)) {
			// check if we haven't found a job manager yet
			if (!isJobManagerConnected()) {
				final JobClientActorConnectionTimeoutException errorMessage =
					new JobClientActorConnectionTimeoutException("Lost connection to the JobManager.");
				final Object replyMessage = decorateMessage(new Status.Failure(errorMessage));
				if (isClientConnected()) {
					client.tell(
						replyMessage,
						getSelf());
				}
				// Connection timeout reached, let's terminate
				terminate();
			}
		}

		// =========== Message Delegation ===============

		else if (!isJobManagerConnected() && getClientMessageClass().equals(message.getClass())) {
			LOG.info(
				"Received {} but there is no connection to a JobManager yet.",
				message);
			// We want to submit/attach to a job, but we haven't found a job manager yet.
			// Let's give him another chance to find a job manager within the given timeout.
			getContext().system().scheduler().scheduleOnce(
				timeout,
				getSelf(),
				decorateMessage(JobClientMessages.getConnectionTimeout()),
				getContext().dispatcher(),
				ActorRef.noSender()
			);
			handleCustomMessage(message);
		}
		else {
			if (!toBeTerminated) {
				handleCustomMessage(message);
			} else {
				// we're about to receive a PoisonPill because toBeTerminated == true
				String msg = getClass().getName() + " is about to be terminated. Therefore, the " +
					"job submission cannot be executed.";
				LOG.error(msg);
				getSender().tell(
					decorateMessage(new Status.Failure(new Exception(msg))), ActorRef.noSender());
			}
		}
	}


	@Override
	protected UUID getLeaderSessionID() {
		return leaderSessionID;
	}

	protected void logAndPrintMessage(String message) {
		LOG.info(message);
		if (sysoutUpdates) {
			System.out.println(message);
		}
	}

	private void logAndPrintMessage(ExecutionGraphMessages.ExecutionStateChanged message) {
		LOG.info(message.toString());
		if (sysoutUpdates) {
			System.out.println(message.toString());
		}
	}

	private void logAndPrintMessage(ExecutionGraphMessages.JobStatusChanged message) {
		// by default, this only prints the status, and not any exception.
		// in state FAILING, we report the exception in addition
		if (message.newJobStatus() != JobStatus.FAILING || message.error() == null) {
			LOG.info(message.toString());
			if (sysoutUpdates) {
				System.out.println(message.toString());
			}
		} else {
			LOG.info(message.toString(), message.error());
			if (sysoutUpdates) {
				System.out.println(message.toString());
				message.error().printStackTrace(System.out);
			}
		}
	}

	@Override
	public void notifyLeaderAddress(String leaderAddress, UUID leaderSessionID) {
		getSelf().tell(
			decorateMessage(new JobManagerLeaderAddress(leaderAddress, leaderSessionID)),
			getSelf());
	}

	@Override
	public void handleError(Exception exception) {
		LOG.error("Error occurred in the LeaderRetrievalService.", exception);
		getSelf().tell(decorateMessage(PoisonPill.getInstance()), getSelf());
	}

	private void disconnectFromJobManager() {
		LOG.info("Disconnect from JobManager {}.", jobManager);
		if (jobManager != ActorRef.noSender()) {
			getContext().unwatch(jobManager);
			jobManager = ActorRef.noSender();
		}
	}

	private void connectToJobManager(ActorRef jobManager) {
		LOG.info("Connect to JobManager {}.", jobManager);
		if (jobManager != ActorRef.noSender()) {
			getContext().unwatch(jobManager);
		}

		LOG.info("Connected to new JobManager {}.", jobManager.path());

		this.jobManager = jobManager;
		getContext().watch(jobManager);
	}

<<<<<<< HEAD
	private void tryToSubmitJob(final JobGraph jobGraph) {
		this.jobGraph = jobGraph;

		if (isConnected()) {
			LOG.info("Sending message to JobManager {} to submit job {} ({}) and wait for progress",
				jobManager.path().toString(), jobGraph.getName(), jobGraph.getJobID());

			Futures.future(new Callable<Object>() {
				@Override
				public Object call() throws Exception {
					ActorGateway jobManagerGateway = new AkkaActorGateway(jobManager, leaderSessionID);

					LOG.info("Upload jar files to job manager {}.", jobManager.path());

					try {
						jobGraph.uploadUserJars(jobManagerGateway, timeout, clientConfig);
					} catch (IOException exception) {
						getSelf().tell(
							decorateMessage(new JobManagerMessages.JobResultFailure(
								new SerializedThrowable(
									new JobSubmissionException(
										jobGraph.getJobID(),
										"Could not upload the jar files to the job manager.",
										exception)
								)
							)),
							ActorRef.noSender()
						);
					}

					LOG.info("Submit job to the job manager {}.", jobManager.path());

					jobManager.tell(
						decorateMessage(
							new JobManagerMessages.SubmitJob(
								jobGraph,
								ListeningBehaviour.EXECUTION_RESULT_AND_STATE_CHANGES)),
						getSelf());

					// issue a SubmissionTimeout message to check that we submit the job within
					// the given timeout
					getContext().system().scheduler().scheduleOnce(
						timeout,
						getSelf(),
						decorateMessage(JobClientMessages.getSubmissionTimeout()),
						getContext().dispatcher(),
						ActorRef.noSender());

					return null;
				}
			}, getContext().dispatcher());
		} else {
			LOG.info("Could not submit job {} ({}), because there is no connection to a " +
					"JobManager.",
				jobGraph.getName(), jobGraph.getJobID());

			// We want to submit a job, but we haven't found a job manager yet.
			// Let's give him another chance to find a job manager within the given timeout.
			getContext().system().scheduler().scheduleOnce(
				timeout,
				getSelf(),
				decorateMessage(JobClientMessages.getConnectionTimeout()),
				getContext().dispatcher(),
				ActorRef.noSender()
			);
		}
	}

	private void terminate() {
=======
	protected void terminate() {
>>>>>>> dcf77320
		LOG.info("Terminate JobClientActor.");
		toBeTerminated = true;
		disconnectFromJobManager();
		getSelf().tell(decorateMessage(PoisonPill.getInstance()), ActorRef.noSender());
	}

	private boolean isJobManagerConnected() {
		return jobManager != ActorRef.noSender();
	}

	protected boolean isClientConnected() {
		return client != ActorRef.noSender();
	}

<<<<<<< HEAD
	public static Props createJobClientActorProps(
			LeaderRetrievalService leaderRetrievalService,
			FiniteDuration timeout,
			boolean sysoutUpdates,
			Configuration clientConfig) {
		return Props.create(
			JobClientActor.class,
			leaderRetrievalService,
			timeout,
			sysoutUpdates,
			clientConfig);
	}
=======
>>>>>>> dcf77320
}<|MERGE_RESOLUTION|>--- conflicted
+++ resolved
@@ -23,11 +23,6 @@
 import akka.actor.Status;
 import akka.actor.Terminated;
 import akka.dispatch.OnSuccess;
-<<<<<<< HEAD
-import org.apache.flink.configuration.ConfigConstants;
-import org.apache.flink.configuration.Configuration;
-=======
->>>>>>> dcf77320
 import org.apache.flink.runtime.akka.AkkaUtils;
 import org.apache.flink.runtime.akka.FlinkUntypedActor;
 import org.apache.flink.runtime.jobgraph.JobStatus;
@@ -71,19 +66,13 @@
 	/** The client which the actor is responsible for */
 	protected ActorRef client;
 
-	/** The cluster configuration */
-	private final Configuration clientConfig;
-
 	public JobClientActor(
 			LeaderRetrievalService leaderRetrievalService,
 			FiniteDuration timeout,
-			boolean sysoutUpdates,
-			Configuration clientConfig) {
+			boolean sysoutUpdates) {
 		this.leaderRetrievalService = Preconditions.checkNotNull(leaderRetrievalService);
 		this.timeout = Preconditions.checkNotNull(timeout);
 		this.sysoutUpdates = sysoutUpdates;
-		this.clientConfig = clientConfig;
-
 	}
 
 	@Override
@@ -329,79 +318,7 @@
 		getContext().watch(jobManager);
 	}
 
-<<<<<<< HEAD
-	private void tryToSubmitJob(final JobGraph jobGraph) {
-		this.jobGraph = jobGraph;
-
-		if (isConnected()) {
-			LOG.info("Sending message to JobManager {} to submit job {} ({}) and wait for progress",
-				jobManager.path().toString(), jobGraph.getName(), jobGraph.getJobID());
-
-			Futures.future(new Callable<Object>() {
-				@Override
-				public Object call() throws Exception {
-					ActorGateway jobManagerGateway = new AkkaActorGateway(jobManager, leaderSessionID);
-
-					LOG.info("Upload jar files to job manager {}.", jobManager.path());
-
-					try {
-						jobGraph.uploadUserJars(jobManagerGateway, timeout, clientConfig);
-					} catch (IOException exception) {
-						getSelf().tell(
-							decorateMessage(new JobManagerMessages.JobResultFailure(
-								new SerializedThrowable(
-									new JobSubmissionException(
-										jobGraph.getJobID(),
-										"Could not upload the jar files to the job manager.",
-										exception)
-								)
-							)),
-							ActorRef.noSender()
-						);
-					}
-
-					LOG.info("Submit job to the job manager {}.", jobManager.path());
-
-					jobManager.tell(
-						decorateMessage(
-							new JobManagerMessages.SubmitJob(
-								jobGraph,
-								ListeningBehaviour.EXECUTION_RESULT_AND_STATE_CHANGES)),
-						getSelf());
-
-					// issue a SubmissionTimeout message to check that we submit the job within
-					// the given timeout
-					getContext().system().scheduler().scheduleOnce(
-						timeout,
-						getSelf(),
-						decorateMessage(JobClientMessages.getSubmissionTimeout()),
-						getContext().dispatcher(),
-						ActorRef.noSender());
-
-					return null;
-				}
-			}, getContext().dispatcher());
-		} else {
-			LOG.info("Could not submit job {} ({}), because there is no connection to a " +
-					"JobManager.",
-				jobGraph.getName(), jobGraph.getJobID());
-
-			// We want to submit a job, but we haven't found a job manager yet.
-			// Let's give him another chance to find a job manager within the given timeout.
-			getContext().system().scheduler().scheduleOnce(
-				timeout,
-				getSelf(),
-				decorateMessage(JobClientMessages.getConnectionTimeout()),
-				getContext().dispatcher(),
-				ActorRef.noSender()
-			);
-		}
-	}
-
-	private void terminate() {
-=======
 	protected void terminate() {
->>>>>>> dcf77320
 		LOG.info("Terminate JobClientActor.");
 		toBeTerminated = true;
 		disconnectFromJobManager();
@@ -416,19 +333,4 @@
 		return client != ActorRef.noSender();
 	}
 
-<<<<<<< HEAD
-	public static Props createJobClientActorProps(
-			LeaderRetrievalService leaderRetrievalService,
-			FiniteDuration timeout,
-			boolean sysoutUpdates,
-			Configuration clientConfig) {
-		return Props.create(
-			JobClientActor.class,
-			leaderRetrievalService,
-			timeout,
-			sysoutUpdates,
-			clientConfig);
-	}
-=======
->>>>>>> dcf77320
 }